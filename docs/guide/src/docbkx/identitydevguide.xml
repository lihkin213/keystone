--- conflicted
+++ resolved
@@ -737,40 +737,6 @@
 	</section>
   </chapter>
   <chapter>
-<<<<<<< HEAD
-    <title>Service Developer Operations</title>
-    <section>
-      <title>Overview</title>
-      <para>The operations described in this chapter allow service developers to get and validate
-        access tokens, manage users, and manage tenants. </para>
-    </section>
-    <section>
-      <title>Token Operations</title>
-      <section>
-        <title>Authenticate</title>
-        <informaltable rules="all">
-          &URI_REFHEAD;
-          <tbody>
-            <tr>
-              <td colspan="1"> &POST; </td>
-              <td colspan="1">/tokens</td>
-              <td colspan="4">Authenticate to generate a token.</td>
-            </tr>
-          </tbody>
-        </informaltable>
-        <simpara>&CODES;<returnvalue>200</returnvalue>, <returnvalue>203</returnvalue></simpara>
-        <simpara>&ERROR_CODES; unauthorized (<errorcode>401</errorcode>), userDisabled
-            (<errorcode>403</errorcode>), badRequest (<errorcode>400</errorcode>), identityFault
-            (<errorcode>500</errorcode>), serviceUnavailable(<errorcode>503</errorcode>)</simpara>
-            <para>
-                TenantID is optional and may be used to specify that a
-                token should be returned that has access for resources
-                that particular tenant.
-            </para>
-        <example>
-          <title>XML Auth Request</title>
-          <programlisting language="xml">
-=======
 	<title>Service API (Client Operations)</title>
 	<section>
 	  <title>Overview</title>
@@ -823,7 +789,6 @@
 		<example>
 		  <title>XML Auth Request</title>
 		  <programlisting language="xml">
->>>>>>> 316fa744
  <xi:include href="samples/auth_credentials.xml" parse="text"/>
 </programlisting>
 		</example>
@@ -844,41 +809,6 @@
 		  <programlisting language="javascript">
 <xi:include href="samples/auth.json" parse="text"/>
 </programlisting>
-<<<<<<< HEAD
-        </example>
-      </section>
-      <section>
-        <title>Validate Token</title>
-        <informaltable rules="all">
-          &LONG_URI_REFHEAD;
-          <tbody>
-            <tr>
-              <td colspan="1"> &GET; </td>
-              <td colspan="4"
-                  >/tokens/<parameter>tokenId</parameter>?belongsTo=<parameter>tenantId</parameter></td>
-              <td colspan="3">Check that a token is valid and that it belongs to a particular user
-                and return the permissions relevant to a particular client.</td>
-            </tr>
-          </tbody>
-        </informaltable>
-        <simpara>&CODES;<returnvalue>200</returnvalue>, <returnvalue>203</returnvalue></simpara>
-        <simpara>&ERROR_CODES; unauthorized (<errorcode>401</errorcode>), forbidden
-            (<returnvalue>403</returnvalue>), userDisabled(<returnvalue>403</returnvalue>),
-          badRequest (<errorcode>400</errorcode>), itemNotFound (<errorcode>404</errorcode>),
-            identityFault(<returnvalue>500</returnvalue>),
-            serviceUnavailable(<returnvalue>503</returnvalue>)</simpara>
-        &NO_REQUEST;
-        <para>
-            Valid tokens will exist in the
-            /tokens/<parameter>tokenId</parameter> path and invalid
-            tokens will not.  In other words, a user should expect an
-            itemNotFound (<errorcode>404</errorcode>) fault for an
-            invalid token.
-        </para>
-        <example>
-          <title>XML Validate Token Response</title>
-          <programlisting language="xml">
-=======
 		</example>
 	  </section>
 			<section>
@@ -1119,7 +1049,6 @@
 		<example>
 		  <title>XML Validate Token Response</title>
 		  <programlisting language="xml">
->>>>>>> 316fa744
 <xi:include href="samples/validatetoken.xml" parse="text"/>
 </programlisting>
 		</example>
@@ -1128,53 +1057,6 @@
 		  <programlisting language="javascript">
 <xi:include href="samples/validatetoken.json" parse="text"/>
 </programlisting>
-<<<<<<< HEAD
-        </example>
-      </section>
-      <section>
-        <title>Revoke Token</title>
-        <informaltable rules="all">
-          &LONG_URI_REFHEAD;
-          <tbody>
-            <tr>
-              <td colspan="1"> &DELETE; </td>
-              <td colspan="4">/tokens/<parameter>tokenId</parameter></td>
-              <td colspan="3"> Revoke an existing token.</td>
-            </tr>
-          </tbody>
-        </informaltable>
-        <simpara>&CODES;<returnvalue>204</returnvalue></simpara>
-        <simpara>&ERROR_CODES; unauthorized (<errorcode>401</errorcode>), forbidden
-            (<returnvalue>403</returnvalue>), userDisabled(<returnvalue>403</returnvalue>),
-          badRequest (<errorcode>400</errorcode>), itemNotFound (<errorcode>404</errorcode>),
-            identityFault(<returnvalue>500</returnvalue>),
-            serviceUnavailable(<returnvalue>503</returnvalue>)</simpara>
-        &NO_REQUEST;
-      </section>
-    </section>
-    <section>
-      <title>Tenant Operations </title>
-      <section>
-        <title>Create a Tenant</title>
-        <informaltable rules="all">
-          &LONG_URI_REFHEAD;
-          <tbody>
-            <tr>
-              <td colspan="1"> &POST; </td>
-              <td colspan="4">/tenants</td>
-              <td colspan="3">Create a tenant</td>
-            </tr>
-          </tbody>
-        </informaltable>
-        <simpara>&CODES;<returnvalue>201</returnvalue></simpara>
-        <simpara>&ERROR_CODES; unauthorized (<errorcode>401</errorcode>),
-            forbidden(<errorcode>403</errorcode>),
-          badRequest (<errorcode>400</errorcode>), identityFault (<errorcode>500</errorcode>),
-            serviceUnavailable(<errorcode>503</errorcode>)</simpara>
-      <example>
-        <title>XML Tenant Create Request</title>
-        <programlisting language="xml">
-=======
 		</example>
 	  </section>
 	  <section>
@@ -1220,7 +1102,6 @@
 	  <example>
 		<title>XML Tenant Create Request</title>
 		<programlisting language="xml">
->>>>>>> 316fa744
 <xi:include href="samples/tenant.xml" parse="text"/>
 </programlisting>
 	  </example>
@@ -1761,43 +1642,6 @@
 					<?dbfo keep-together="always"?>
 					<programlisting language="javascript">
 <xi:include href="samples/roleRef.json" parse="text"/>
-<<<<<<< HEAD
-                    </programlisting>
-                </example>
-            </section>
-            <section>
-                <title>Remove roles from a User</title>
-                <informaltable rules="all">
-                    &LONG_URI_REFHEAD;
-                    <tbody>
-                        <tr>
-                            <td colspan="1">&DELETE;
-                            </td>
-                            <td colspan="4">/users/<parameter>userId</parameter>/roleRefs/<parameter>roleRefId</parameter></td>
-                            <td colspan="3">
-                                Remove a role from a user.
-                            </td>
-                        </tr>
-                    </tbody>
-                </informaltable>
-                <simpara>
-                    &CODES;
-                    <returnvalue>204</returnvalue>
-                </simpara>
-                <simpara>
-                    &ERROR_CODES;
-                    unauthorized (<errorcode>401</errorcode>),
-                    forbidden (<errorcode>403</errorcode>),
-                    badRequest (<errorcode>400</errorcode>),
-                    itemNotFound (<errorcode>404</errorcode>),
-                    authFault (<errorcode>500</errorcode>),
-                    serviceUnavailable (<errorcode>503</errorcode>)
-                </simpara>
-                &NO_REQUEST;
-            </section>
-       </section>
-       
-=======
 					</programlisting>
 				</example>
 			</section>
@@ -1832,6 +1676,5 @@
 				&NO_REQUEST;
 			</section>
 	   </section>
->>>>>>> 316fa744
   </chapter>
 </book>
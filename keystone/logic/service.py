# Copyright (c) 2010-2011 OpenStack, LLC.
#
# Licensed under the Apache License, Version 2.0 (the "License");
# you may not use this file except in compliance with the License.
# You may obtain a copy of the License at
#
#    http://www.apache.org/licenses/LICENSE-2.0
#
# Unless required by applicable law or agreed to in writing, software
# distributed under the License is distributed on an "AS IS" BASIS,
# WITHOUT WARRANTIES OR CONDITIONS OF ANY KIND, either express or
# implied.
# See the License for the specific language governing permissions and
# limitations under the License.

from datetime import datetime
from datetime import timedelta
import uuid

import keystone.logic.types.auth as auth
import keystone.logic.types.atom as atom
import keystone.db.sqlalchemy.api as db_api
import keystone.db.sqlalchemy.models as db_models
import keystone.logic.types.fault as fault
import keystone.logic.types.tenant as tenants
import keystone.logic.types.role as roles
import keystone.logic.types.user as users
import keystone.logic.types.baseURL as baseURLs

class IdentityService(object):
    "This is the logical implemenation of the Identity service"

    #
    #  Token Operations
    #

    def authenticate(self, credentials):
        # Check credentials
        if not isinstance(credentials, auth.PasswordCredentials):
            raise fault.BadRequestFault("Expecting Password Credentials!")

        if not credentials.tenant_id:
            duser = db_api.user_get(credentials.username)
            if duser == None:
                raise fault.UnauthorizedFault("Unauthorized")
        else:
            duser = db_api.user_get_by_tenant(credentials.username,
                                              credentials.tenant_id)
            if duser == None:
                raise fault.UnauthorizedFault("Unauthorized on this tenant")

        if not duser.enabled:
            raise fault.UserDisabledFault("Your account has been disabled")
        if duser.password != credentials.password:
            raise fault.UnauthorizedFault("Unauthorized")

        #
        # Look for an existing token, or create one,
        # TODO: Handle tenant/token search
        #
        if not credentials.tenant_id:
            dtoken = db_api.token_for_user(duser.id)
        else:
            dtoken = db_api.token_for_user_tenant(duser.id,
                                                  credentials.tenant_id)
        if not dtoken or dtoken.expires < datetime.now():
            # Create new token
            dtoken = db_models.Token()
            dtoken.token_id = str(uuid.uuid4())
            dtoken.user_id = duser.id
            if credentials.tenant_id:
                dtoken.tenant_id = credentials.tenant_id
            dtoken.expires = datetime.now() + timedelta(days=1)
            db_api.token_create(dtoken)

        return self.__get_auth_data(dtoken, duser)

    def validate_token(self, admin_token, token_id, belongs_to=None):
        self.__validate_token(admin_token)
        if not token_id:
            raise fault.UnauthorizedFault("Missing token")
        (token, user) = self.__get_dauth_data(token_id)

        if not token:
            raise fault.UnauthorizedFault("Bad token, please reauthenticate")
        if token.expires < datetime.now():
            raise fault.ForbiddenFault("Token expired, please renew")
        if not user.enabled:
            raise fault.UserDisabledFault("The user %s has been disabled!"
                                          % user.id)
        return self.__get_auth_data(token, user)

    def revoke_token(self, admin_token, token_id):
        self.__validate_token(admin_token)

        dtoken = db_api.token_get(token_id)
        if not dtoken:
            raise fault.ItemNotFoundFault("Token not found")

        db_api.token_delete(token_id)

    #
    #   Tenant Operations
    #

    def create_tenant(self, admin_token, tenant):
        self.__validate_token(admin_token)

        if not isinstance(tenant, tenants.Tenant):
            raise fault.BadRequestFault("Expecting a Tenant")

        if tenant.tenant_id == None:
            raise fault.BadRequestFault("Expecting a unique Tenant Id")

        if db_api.tenant_get(tenant.tenant_id) != None:
            raise fault.TenantConflictFault(
                "A tenant with that id already exists")

        dtenant = db_models.Tenant()
        dtenant.id = tenant.tenant_id
        dtenant.desc = tenant.description
        dtenant.enabled = tenant.enabled

        db_api.tenant_create(dtenant)
        return tenant

    ##
    ##    GET Tenants with Pagination
    ##
    def get_tenants(self, admin_token, marker, limit, url):
        self.__validate_token(admin_token)

        ts = []
        dtenants = db_api.tenant_get_page(marker, limit)
        for dtenant in dtenants:
            ts.append(tenants.Tenant(dtenant.id,
                                     dtenant.desc, dtenant.enabled))
        prev, next = db_api.tenant_get_page_markers(marker, limit)
        links = []
        if prev:
            links.append(atom.Link('prev', "%s?'marker=%s&limit=%s'" \
                                                % (url, prev, limit)))
        if next:
            links.append(atom.Link('next', "%s?'marker=%s&limit=%s'" \
                                                % (url, next, limit)))
        return tenants.Tenants(ts, links)

    def get_tenant(self, admin_token, tenant_id):
        self.__validate_token(admin_token)

        dtenant = db_api.tenant_get(tenant_id)
        if not dtenant:
            raise fault.ItemNotFoundFault("The tenant could not be found")
        return tenants.Tenant(dtenant.id, dtenant.desc, dtenant.enabled)

    def update_tenant(self, admin_token, tenant_id, tenant):
        self.__validate_token(admin_token)

        if not isinstance(tenant, tenants.Tenant):
            raise fault.BadRequestFault("Expecting a Tenant")

        dtenant = db_api.tenant_get(tenant_id)
        if dtenant == None:
            raise fault.ItemNotFoundFault("The tenant cloud not be found")
        values = {'desc': tenant.description, 'enabled': tenant.enabled}
        db_api.tenant_update(tenant_id, values)
        return tenants.Tenant(dtenant.id, tenant.description, tenant.enabled)

    def delete_tenant(self, admin_token, tenant_id):
        self.__validate_token(admin_token)

        dtenant = db_api.tenant_get(tenant_id)
        if dtenant == None:
            raise fault.ItemNotFoundFault("The tenant cloud not be found")

        if not db_api.tenant_is_empty(tenant_id):
            raise fault.ForbiddenFault("You may not delete a tenant that "
                                       "contains users or groups")

        db_api.tenant_delete(dtenant.id)
        return None

    #
    #   Tenant Group Operations
    #

    def create_tenant_group(self, admin_token, tenant, group):
        self.__validate_token(admin_token)

        if not isinstance(group, tenants.Group):
            raise fault.BadRequestFault("Expecting a Group")

        if tenant == None:
            raise fault.BadRequestFault("Expecting a Tenant Id")

        dtenant = db_api.tenant_get(tenant)
        if dtenant == None:
            raise fault.ItemNotFoundFault("The tenant not found")

        if group.group_id == None:
            raise fault.BadRequestFault("Expecting a Group Id")

        if db_api.group_get(group.group_id) != None:
            raise fault.TenantGroupConflictFault(
                "A tenant group with that id already exists")

        dtenant = db_models.Group()
        dtenant.id = group.group_id
        dtenant.desc = group.description
        dtenant.tenant_id = tenant
        db_api.tenant_group_create(dtenant)
        return tenants.Group(dtenant.id, dtenant.desc, dtenant.tenant_id)

    def get_tenant_groups(self, admin_token, tenant_id, marker, limit, url):
        self.__validate_token(admin_token)
        if tenant_id == None:
            raise fault.BadRequestFault("Expecting a Tenant Id")

        dtenant = db_api.tenant_get(tenant_id)
        if dtenant == None:
            raise fault.ItemNotFoundFault("The tenant not found")

        ts = []
        dtenantgroups = db_api.tenant_group_get_page(tenant_id, marker, limit)

        for dtenantgroup in dtenantgroups:
            ts.append(tenants.Group(dtenantgroup.id,
                                     dtenantgroup.desc,
                                     dtenantgroup.tenant_id))
        prev, next = db_api.tenant_group_get_page_markers(tenant_id, marker,
                                                          limit)
        links = []
        if prev:
            links.append(atom.Link('prev', "%s?'marker=%s&limit=%s'" \
                                    % (url, prev, limit)))
        if next:
            links.append(atom.Link('next', "%s?'marker=%s&limit=%s'"\
                                    % (url, next, limit)))

        return tenants.Groups(ts, links)

    def get_tenant_group(self, admin_token, tenant_id, group_id):
        self.__validate_token(admin_token)

        dtenant = db_api.tenant_get(tenant_id)
        if dtenant == None:
            raise fault.ItemNotFoundFault("The tenant not found")

        dtenant = db_api.tenant_group_get(group_id, tenant_id)
        if not dtenant:
            raise fault.ItemNotFoundFault("The tenant group not found")

        return tenants.Group(dtenant.id, dtenant.desc, dtenant.tenant_id)

    def update_tenant_group(self, admin_token, tenant_id, group_id, group):
        self.__validate_token(admin_token)

        if not isinstance(group, tenants.Group):
            raise fault.BadRequestFault("Expecting a Group")
        True

        dtenant = db_api.tenant_get(tenant_id)
        if dtenant == None:
            raise fault.ItemNotFoundFault("The tenant not found")

        dtenant = db_api.tenant_group_get(group_id, tenant_id)
        if not dtenant:
            raise fault.ItemNotFoundFault("The tenant group not found")

        if group_id != group.group_id:
            raise fault.BadRequestFault("Wrong Data Provided,\
                                            Group id not matching")

        if str(tenant_id) != str(group.tenant_id):
            raise fault.BadRequestFault("Wrong Data Provided,\
                                            Tenant id not matching ")

        values = {'desc': group.description}

        db_api.tenant_group_update(group_id, tenant_id, values)

        return tenants.Group(group_id, group.description, tenant_id)

    def delete_tenant_group(self, admin_token, tenant_id, group_id):
        self.__validate_token(admin_token)

        dtenant = db_api.tenant_get(tenant_id)

        if dtenant == None:
            raise fault.ItemNotFoundFault("The tenant not found")

        dtenant = db_api.tenant_group_get(group_id, tenant_id)
        if not dtenant:
            raise fault.ItemNotFoundFault("The tenant group not found")

        if not db_api.tenant_group_is_empty(group_id):
            raise fault.ForbiddenFault("You may not delete a tenant that "
                                       "contains users or groups")

        db_api.tenant_group_delete(group_id, tenant_id)
        return None

    def get_users_tenant_group(self, admin_token, tenantId, groupId, marker,
                               limit, url):
        self.__validate_token(admin_token)
        if tenantId == None:
            raise fault.BadRequestFault("Expecting a Tenant Id")

        if db_api.tenant_get(tenantId) == None:
            raise fault.ItemNotFoundFault("The tenant not found")

        if db_api.tenant_group_get(groupId, tenantId) == None:
            raise fault.ItemNotFoundFault(
                "A tenant group with that id not found")
        ts = []
        dgroupusers = db_api.users_tenant_group_get_page(groupId, marker,
                                                          limit)
        for dgroupuser, dgroupuserAsso in dgroupusers:

            ts.append(tenants.User(dgroupuser.id,
                                   dgroupuser.email, dgroupuser.enabled,
                                   tenantId, None))
        links = []
        if ts.__len__():
            prev, next = db_api.users_tenant_group_get_page_markers(groupId,
                                                             marker, limit)
            if prev:
                links.append(atom.Link('prev', "%s?'marker=%s&limit=%s'" %
                                      (url, prev, limit)))
            if next:
                links.append(atom.Link('next', "%s?'marker=%s&limit=%s'" %
                                      (url, next, limit)))
        return tenants.Users(ts, links)

    def add_user_tenant_group(self, admin_token, tenant, group, user):
        self.__validate_token(admin_token)

        if db_api.tenant_get(tenant) == None:
            raise fault.ItemNotFoundFault("The Tenant not found")

        if db_api.group_get(group) == None:
            raise fault.ItemNotFoundFault("The Group not found")
        duser = db_api.user_get(user)
        if duser == None:
            raise fault.ItemNotFoundFault("The User not found")

        if db_api.tenant_group_get(group, tenant) == None:
            raise fault.ItemNotFoundFault("A tenant group with"
                                           " that id not found")

        if db_api.get_user_by_group(user, group) != None:
            raise fault.UserGroupConflictFault(
                "A user with that id already exists in group")

        dusergroup = db_models.UserGroupAssociation()
        dusergroup.user_id = user
        dusergroup.group_id = group
        db_api.user_tenant_group(dusergroup)

        return tenants.User(duser.id, duser.email, duser.enabled,
                            tenant, group)

    def delete_user_tenant_group(self, admin_token, tenant, group, user):
        self.__validate_token(admin_token)

        if db_api.tenant_get(tenant) == None:
            raise fault.ItemNotFoundFault("The Tenant not found")

        if db_api.group_get(group) == None:
            raise fault.ItemNotFoundFault("The Group not found")
        duser = db_api.user_get(user)
        if duser == None:
            raise fault.ItemNotFoundFault("The User not found")

        if db_api.tenant_group_get(group, tenant) == None:
            raise fault.ItemNotFoundFault("A tenant group with"
                                          " that id not found")

        if db_api.get_user_by_group(user, group) == None:
            raise fault.ItemNotFoundFault("A user with that id "
                                          "in a group not found")

        db_api.user_tenant_group_delete(user, group)
        return None


    #
    # Private Operations
    #
    def __get_dauth_data(self, token_id):
        """return token and user object for a token_id"""

        token = None
        user = None
        if token_id:
            token = db_api.token_get(token_id)
            if token:
                user = db_api.user_get(token.user_id)
        return (token, user)


    #
    #   User Operations
    #
    def create_user(self, admin_token, tenant_id, user):
        self.__validate_token(admin_token)

        dtenant = db_api.tenant_get(tenant_id)
        if dtenant == None:
            raise fault.UnauthorizedFault("Unauthorized")
        if not dtenant.enabled:
            raise fault.TenantDisabledFault("Your account has been disabled")

        if not isinstance(user, users.User):
            raise fault.BadRequestFault("Expecting a User")

        if user.user_id == None:
            raise fault.BadRequestFault("Expecting a unique User Id")

        if db_api.user_get(user.user_id) != None:
            raise fault.UserConflictFault(
                "An user with that id already exists")

        if db_api.user_get_email(user.email) != None:
            raise fault.EmailConflictFault(
                "Email already exists")

        duser = db_models.User()
        duser.id = user.user_id
        duser.password = user.password
        duser.email = user.email
        duser.enabled = user.enabled
        duser.tenant_id = tenant_id
        db_api.user_create(duser)
        

        return user


    def get_tenant_users(self, admin_token, tenant_id, marker, limit, url):
        self.__validate_token(admin_token)

        if tenant_id == None:
            raise fault.BadRequestFault("Expecting a Tenant Id")
        dtenant = db_api.tenant_get(tenant_id)
        if dtenant is  None:
            raise fault.ItemNotFoundFault("The tenant not found")
        if not dtenant.enabled:
            raise fault.TenantDisabledFault("Your account has been disabled")
        ts = []
        dtenantusers = db_api.users_get_by_tenant_get_page(tenant_id, marker,
                                                          limit)
        for dtenantuser in dtenantusers:
            ts.append(users.User(None, dtenantuser.id, tenant_id,
                                   dtenantuser.email, dtenantuser.enabled))
        links = []
        if ts.__len__():
            prev, next = db_api.users_get_by_tenant_get_page_markers(tenant_id,
                                                             marker, limit)
            if prev:
                links.append(atom.Link('prev', "%s?'marker=%s&limit=%s'" %
                                      (url, prev, limit)))
            if next:
                links.append(atom.Link('next', "%s?'marker=%s&limit=%s'" %
                                      (url, next, limit)))
        return users.Users(ts, links)

    def get_user(self, admin_token, tenant_id, user_id):
        self.__validate_token(admin_token)
        dtenant = db_api.tenant_get(tenant_id)
        if dtenant == None:
            raise fault.UnauthorizedFault("Unauthorized")
        if not dtenant.enabled:
            raise fault.TenantDisabledFault("Your account has been disabled")

        duser = db_api.user_get(user_id)
        if not duser:
            raise fault.ItemNotFoundFault("The user could not be found")

        if not duser.enabled:
            raise fault.UserDisabledFault("User has been disabled")

        tenant_user = tenant_id

        ts = []
        dusergroups = db_api.user_groups_get_all(user_id)

        for dusergroup, dusergroupAsso in dusergroups:
            ts.append(tenants.Group(dusergroup.id, dusergroup.tenant_id, None))

        return users.User_Update(None, duser.id, tenant_user, duser.email,
                                 duser.enabled, ts)

    def update_user(self, admin_token, user_id, user, tenant_id):
        self.__validate_token(admin_token)

        dtenant = db_api.tenant_get(tenant_id)
        if dtenant == None:
            raise fault.UnauthorizedFault("Unauthorized")
        if not dtenant.enabled:
            raise fault.TenantDisabledFault("Your account has been disabled")

        duser = db_api.user_get(user_id)

        if not duser:
            raise fault.ItemNotFoundFault("The user could not be found")

        if not duser.enabled:
            raise fault.UserDisabledFault("User has been disabled")

        if not isinstance(user, users.User):
            raise fault.BadRequestFault("Expecting a User")

        if db_api.user_get_email(user.email) is not None:
            raise fault.EmailConflictFault(
                "Email already exists")

        values = {'email': user.email}

        db_api.user_update(user_id, values)
        duser = db_api.user_get_update(user_id)
        return users.User(duser.password, duser.id, tenant_id, duser.email,
                          duser.enabled)

    def set_user_password(self, admin_token, user_id, user, tenant_id):
        self.__validate_token(admin_token)

        dtenant = db_api.tenant_get(tenant_id)
        if dtenant == None:
            raise fault.UnauthorizedFault("Unauthorized")
        if not dtenant.enabled:
            raise fault.TenantDisabledFault("Your account has been disabled")

        duser = db_api.user_get(user_id)
        if not duser:
            raise fault.ItemNotFoundFault("The user could not be found")

        if not duser.enabled:
            raise fault.UserDisabledFault("User has been disabled")

        if not isinstance(user, users.User):
            raise fault.BadRequestFault("Expecting a User")

        duser = db_api.user_get(user_id)
        if duser == None:
            raise fault.ItemNotFoundFault("The user could not be found")

        values = {'password': user.password}

        db_api.user_update(user_id, values)

        return users.User_Update(user.password, None, None, None, None, None)

    def enable_disable_user(self, admin_token, user_id, user, tenant_id):
        self.__validate_token(admin_token)
        dtenant = db_api.tenant_get(tenant_id)
        if dtenant == None:
            raise fault.UnauthorizedFault("Unauthorized")
        if not dtenant.enabled:
            raise fault.TenantDisabledFault("Your account has been disabled")

        duser = db_api.user_get(user_id)
        if not duser:
            raise fault.ItemNotFoundFault("The user could not be found")
        if not isinstance(user, users.User):
            raise fault.BadRequestFault("Expecting a User")

        duser = db_api.user_get(user_id)
        if duser == None:
            raise fault.ItemNotFoundFault("The user could not be found")

        values = {'enabled': user.enabled}

        db_api.user_update(user_id, values)

        return users.User_Update(None, None, None, None, user.enabled, None)

    def delete_user(self, admin_token, user_id, tenant_id):
        self.__validate_token(admin_token)
        dtenant = db_api.tenant_get(tenant_id)
        if dtenant == None:
            raise fault.UnauthorizedFault("Unauthorized")
        if not dtenant.enabled:
            raise fault.TenantDisabledFault("Your account has been disabled")

        duser = db_api.user_get(user_id)
        if not duser:
            raise fault.ItemNotFoundFault("The user could not be found")
        duser = db_api.user_get_by_tenant(user_id, tenant_id)
        if not duser:
            raise fault.ItemNotFoundFault("The user could not be "
                                        "found under given tenant")

        db_api.user_delete_tenant(user_id, tenant_id)
        return None

    def get_user_groups(self, admin_token, tenant_id, user_id, marker, limit,
                        url):
        self.__validate_token(admin_token)

        if tenant_id == None:
            raise fault.BadRequestFault("Expecting a Tenant Id")

        if db_api.tenant_get(tenant_id) == None:
            raise fault.ItemNotFoundFault("The tenant not found")

        if not db_api.tenant_get(tenant_id).enabled:
            raise fault.TenantDisabledFault("Your account has been disabled")

        ts = []
        dusergroups = db_api.groups_get_by_user_get_page(user_id, marker,
                                                          limit)

        for dusergroup, dusergroupAsso in dusergroups:
            ts.append(tenants.Group(dusergroup.id, dusergroup.desc,
                                    dusergroup.tenant_id))
        links = []
        if ts.__len__():
            prev, next = db_api.groups_get_by_user_get_page_markers(user_id,
                                                        marker, limit)
            if prev:
                links.append(atom.Link('prev', "%s?'marker=%s&limit=%s'" %
                                      (url, prev, limit)))
            if next:
                links.append(atom.Link('next', "%s?'marker=%s&limit=%s'" %
                                      (url, next, limit)))
        return tenants.Groups(ts, links)

    #
    # Global Group Operations
    # TODO:(India Team) Rename functions
    #       and to maintain consistency
    #       with server.py
    def __check_create_global_tenant(self):

        dtenant = db_api.tenant_get('GlobalTenant')

        if dtenant is None:
            dtenant = db_models.Tenant()
            dtenant.id = 'GlobalTenant'
            dtenant.desc = 'GlobalTenant is Default tenant for global groups'
            dtenant.enabled = True
            db_api.tenant_create(dtenant)
        return dtenant

    def create_global_group(self, admin_token, group):
        self.__validate_token(admin_token)

        if not isinstance(group, tenants.GlobalGroup):
            raise fault.BadRequestFault("Expecting a Group")

        if group.group_id == None:
            raise fault.BadRequestFault("Expecting a Group Id")

        if db_api.group_get(group.group_id) != None:
            raise fault.TenantGroupConflictFault(
                "A tenant group with that id already exists")
        gtenant = self.__check_create_global_tenant()
        dtenant = db_models.Group()
        dtenant.id = group.group_id
        dtenant.desc = group.description
        dtenant.tenant_id = gtenant.id
        db_api.tenant_group_create(dtenant)
        return tenants.GlobalGroup(dtenant.id, dtenant.desc, None)

    def get_global_groups(self, admin_token, marker, limit, url):
        self.__validate_token(admin_token)
        gtenant = self.__check_create_global_tenant()
        ts = []
        dtenantgroups = db_api.tenant_group_get_page(gtenant.id, \
                                                      marker, limit)
        for dtenantgroup in dtenantgroups:
            ts.append(tenants.GlobalGroup(dtenantgroup.id,
                                     dtenantgroup.desc))
        prev, next = db_api.tenant_group_get_page_markers(gtenant.id,
                                                       marker, limit)
        links = []
        if prev:
            links.append(atom.Link('prev', "%s?'marker=%s&limit=%s'" %
                                  (url, prev, limit)))
        if next:
            links.append(atom.Link('next', "%s?'marker=%s&limit=%s'" %
                                  (url, next, limit)))
        return tenants.GlobalGroups(ts, links)

    def get_global_group(self, admin_token, group_id):
        self.__validate_token(admin_token)
        gtenant = self.__check_create_global_tenant()
        dtenant = db_api.tenant_get(gtenant.id)
        if dtenant == None:
            raise fault.ItemNotFoundFault("The Global tenant not found")

        dtenant = db_api.tenant_group_get(group_id, gtenant.id)

        if not dtenant:
            raise fault.ItemNotFoundFault("The Global tenant group not found")
        return tenants.GlobalGroup(dtenant.id, dtenant.desc)

    def update_global_group(self, admin_token, group_id, group):
        self.__validate_token(admin_token)
        gtenant = self.__check_create_global_tenant()
        if not isinstance(group, tenants.GlobalGroup):
            raise fault.BadRequestFault("Expecting a Group")

        dtenant = db_api.tenant_get(gtenant.id)
        if dtenant == None:
            raise fault.ItemNotFoundFault("The global tenant not found")

        dtenant = db_api.tenant_group_get(group_id, gtenant.id)
        if not dtenant:
            raise fault.ItemNotFoundFault("The Global tenant group not found")
        if group_id != group.group_id:
            raise fault.BadRequestFault("Wrong Data Provided,"
                                            "Group id not matching")

        values = {'desc': group.description}
        db_api.tenant_group_update(group_id, gtenant.id, values)
        return tenants.GlobalGroup(group_id, group.description, gtenant.id)

    def delete_global_group(self, admin_token, group_id):
        self.__validate_token(admin_token)
        gtenant = self.__check_create_global_tenant()
        dtenant = db_api.tenant_get(gtenant.id)

        if dtenant == None:
            raise fault.ItemNotFoundFault("The global tenant not found")

        dtenant = db_api.tenant_group_get(group_id, dtenant.id)
        if not dtenant:
            raise fault.ItemNotFoundFault("The global tenant group not found")

        if not db_api.tenant_group_is_empty(group_id):
            raise fault.ForbiddenFault("You may not delete a group that "
                                       "contains users")

        db_api.tenant_group_delete(group_id, gtenant.id)
        return None

    def get_users_global_group(self, admin_token, groupId, marker, limit, url):
        self.__validate_token(admin_token)

        gtenant = self.__check_create_global_tenant()
        if gtenant.id == None:
            raise fault.BadRequestFault("Expecting a global Tenant")

        if db_api.tenant_get(gtenant.id) == None:
            raise fault.ItemNotFoundFault("The global tenant not found")

        if db_api.tenant_group_get(groupId, gtenant.id) == None:
            raise fault.ItemNotFoundFault(
                "A global tenant group with that id not found")
        ts = []
        dgroupusers = db_api.users_tenant_group_get_page(groupId, marker,
                                                         limit)
        for dgroupuser, dgroupuserassoc in dgroupusers:
            ts.append(tenants.User(dgroupuser.id, dgroupuser.email,
                                   dgroupuser.enabled))
        links = []
        if ts.__len__():
            prev, next = db_api.users_tenant_group_get_page_markers(groupId,
                                                                marker, limit)
            if prev:
                links.append(atom.Link('prev', "%s?'marker=%s&limit=%s'"
                                       % (url, prev, limit)))
            if next:
                links.append(atom.Link('next', "%s?'marker=%s&limit=%s'"
                                       % (url, next, limit)))
        return tenants.Users(ts, links)

    def add_user_global_group(self, admin_token, group, user):
        self.__validate_token(admin_token)
        gtenant = self.__check_create_global_tenant()

        if db_api.tenant_get(gtenant.id) == None:
            raise fault.ItemNotFoundFault("The Global Tenant not found")

        if db_api.group_get(group) == None:
            raise fault.ItemNotFoundFault("The Group not found")
        duser = db_api.user_get(user)
        if duser == None:
            raise fault.ItemNotFoundFault("The User not found")

        if db_api.tenant_group_get(group, gtenant.id) == None:
            raise fault.ItemNotFoundFault("A global tenant group with"
                                          " that id not found")

        if db_api.get_user_by_group(user, group) != None:
            raise fault.UserGroupConflictFault(
                "A user with that id already exists in group")

        dusergroup = db_models.UserGroupAssociation()
        dusergroup.user_id = user
        dusergroup.group_id = group
        db_api.user_tenant_group(dusergroup)

        return tenants.User(duser.id, duser.email, duser.enabled,
                           group_id=group)

    def delete_user_global_group(self, admin_token, group, user):
        self.__validate_token(admin_token)
        gtenant = self.__check_create_global_tenant()

        if db_api.tenant_get(gtenant.id) == None:
            raise fault.ItemNotFoundFault("The Global Tenant not found")

        if db_api.group_get(group) == None:
            raise fault.ItemNotFoundFault("The Group not found")
        duser = db_api.user_get(user)
        if duser == None:
            raise fault.ItemNotFoundFault("The User not found")

        if db_api.tenant_group_get(group, gtenant.id) == None:
            raise fault.ItemNotFoundFault("A global tenant group with "
                                          "that id not found")

        if db_api.get_user_by_group(user, group) == None:
            raise fault.ItemNotFoundFault("A user with that id in a "
                                          "group not found")

        db_api.user_tenant_group_delete(user, group)
        return None

    #

    def __get_auth_data(self, dtoken, duser):
        """return AuthData object for a token/user pair"""

        token = auth.Token(dtoken.expires, dtoken.token_id, dtoken.tenant_id)

        """gs = []
        for ug in duser.groups:
            dgroup = db_api.group_get(ug.group_id)
            if dtoken.tenant_id:
                if dgroup.tenant_id == dtoken.tenant_id:
                    gs.append(auth.Group(dgroup.id, dgroup.tenant_id))
            else:
                if dgroup.tenant_id == None:
                    gs.append(auth.Group(dgroup.id))
        user = auth.User(duser.id, dtoken.tenant_id, gs)
        """
        user = auth.User(duser.id, duser.tenant_id, None)
        return auth.AuthData(token, user)

    def __validate_token(self, token_id, admin=True):
        if not token_id:
            raise fault.UnauthorizedFault("Missing token")
        (token, user) = self.__get_dauth_data(token_id)

        if not token:
            raise fault.ItemNotFoundFault("Bad token, please reauthenticate")
        if token.expires < datetime.now():
            raise fault.ForbiddenFault("Token expired, please renew")
        if not user.enabled:
            raise fault.UserDisabledFault("The user %s has been disabled!"
                                          % user.id)
        if admin:
            roleRefs = db_api.role_ref_get_all_global_roles(user.id)
            for roleRef in roleRefs:
                if roleRef.role_id == "Admin":
                    return (token, user)
            raise fault.UnauthorizedFault("You are not authorized "
                                       "to make this call")
        return (token, user)
        
    def create_role(self, admin_token, role):
        self.__validate_token(admin_token)

        if not isinstance(role, roles.Role):
            raise fault.BadRequestFault("Expecting a Role")

        if role.role_id == None:
            raise fault.BadRequestFault("Expecting a Role Id")

        if db_api.role_get(role.role_id) != None:
            raise fault.RoleConflictFault(
                "A role with that id already exists")
        drole = db_models.Role()
        drole.id = role.role_id
        drole.desc = role.desc
        db_api.role_create(drole)
        return role
        
    def get_roles(self, admin_token, marker, limit, url):
        self.__validate_token(admin_token)

        ts = []
        droles = db_api.role_get_page(marker, limit)
        for drole in droles:
            ts.append(roles.Role(drole.id,
                                     drole.desc))
        prev, next = db_api.role_get_page_markers(marker, limit)
        links = []
        if prev:
            links.append(atom.Link('prev', "%s?'marker=%s&limit=%s'" \
                                                % (url, prev, limit)))
        if next:
            links.append(atom.Link('next', "%s?'marker=%s&limit=%s'" \
                                                % (url, next, limit)))
        return roles.Roles(ts, links)

    def get_role(self, admin_token, role_id):
        self.__validate_token(admin_token)

        drole = db_api.role_get(role_id)
        if not drole:
            raise fault.ItemNotFoundFault("The role could not be found")
        return roles.Role(drole.id, drole.desc)
        
    def create_role_ref(self, admin_token, user_id, roleRef):
        self.__validate_token(admin_token)
        duser = db_api.user_get(user_id)

        if not duser:
            raise fault.ItemNotFoundFault("The user could not be found")
            
        if not isinstance(roleRef, roles.RoleRef):
            raise fault.BadRequestFault("Expecting a Role Ref")

        if roleRef.role_id == None:
            raise fault.BadRequestFault("Expecting a Role Id")
            
        drole = db_api.role_get(roleRef.role_id)
        if drole == None:
            raise fault.ItemNotFoundFault("The role not found")
            
<<<<<<< HEAD
        if roleRef.tenant_id == None:
            raise fault.BadRequestFault("Expecting a Tenant Id")
        
        dtenant = db_api.tenant_get(roleRef.tenant_id)
        if dtenant == None:
            raise fault.ItemNotFoundFault("The tenant not found")
=======
        if roleRef.tenant_id != None:
            dtenant = db_api.tenant_get(roleRef.tenant_id)
            if dtenant == None:
                raise fault.ItemNotFoundFault("The tenant not found")
>>>>>>> 316fa744

        drole_ref = db_models.UserRoleAssociation()
        drole_ref.user_id = duser.id
        drole_ref.role_id = drole.id
<<<<<<< HEAD
        drole_ref.tenant_id = dtenant.id
=======
        if roleRef.tenant_id != None:
            drole_ref.tenant_id = dtenant.id
>>>>>>> 316fa744
        user_role_ref = db_api.user_role_add(drole_ref)
        roleRef.role_ref_id = user_role_ref.id
        return roleRef
    
    def delete_role_ref(self, admin_token, role_ref_id):
        self.__validate_token(admin_token)
        db_api.role_ref_delete(role_ref_id)
        return None
    
    def get_user_roles(self, admin_token, marker, limit, url, user_id):
        self.__validate_token(admin_token)
        duser = db_api.user_get(user_id)

        if not duser:
            raise fault.ItemNotFoundFault("The user could not be found")

        ts = []
        droleRefs = db_api.role_ref_get_page(marker, limit, user_id)
        for droleRef in droleRefs:
            ts.append(roles.RoleRef(droleRef.id,droleRef.role_id,
                                     droleRef.tenant_id))
<<<<<<< HEAD
        prev, next = db_api.tenant_get_page_markers(marker, limit)
=======
        prev, next = db_api.role_ref_get_page_markers(user_id, marker, limit)
>>>>>>> 316fa744
        links = []
        if prev:
            links.append(atom.Link('prev', "%s?'marker=%s&limit=%s'" \
                                                % (url, prev, limit)))
        if next:
            links.append(atom.Link('next', "%s?'marker=%s&limit=%s'" \
                                                % (url, next, limit)))
        return roles.RoleRefs(ts, links)
<<<<<<< HEAD
=======
        
    def get_baseurls(self, admin_token, marker, limit, url):
        self.__validate_token(admin_token)

        ts = []
        dbaseurls = db_api.baseurls_get_page(marker, limit)
        for dbaseurl in dbaseurls:
            ts.append(baseURLs.BaseURL(dbaseurl.id, dbaseurl.region, dbaseurl.service, dbaseurl.public_url, dbaseurl.admin_url, dbaseurl.internal_url, dbaseurl.enabled))
        prev, next = db_api.baseurls_get_page_markers(marker, limit)
        links = []
        if prev:
            links.append(atom.Link('prev', "%s?'marker=%s&limit=%s'" \
                                                % (url, prev, limit)))
        if next:
            links.append(atom.Link('next', "%s?'marker=%s&limit=%s'" \
                                                % (url, next, limit)))
        return baseURLs.BaseURLs(ts, links)

    def get_baseurl(self, admin_token, baseurl_id):
        self.__validate_token(admin_token)

        dbaseurl = db_api.baseurls_get(baseurl_id)
        if not dbaseurl:
            raise fault.ItemNotFoundFault("The role could not be found")
        return baseURLs.BaseURL(dbaseurl.id, dbaseurl.region, dbaseurl.service, dbaseurl.public_url, dbaseurl.admin_url, dbaseurl.internal_url, dbaseurl.enabled)       
>>>>>>> 316fa744
    <|MERGE_RESOLUTION|>--- conflicted
+++ resolved
@@ -923,29 +923,16 @@
         if drole == None:
             raise fault.ItemNotFoundFault("The role not found")
             
-<<<<<<< HEAD
-        if roleRef.tenant_id == None:
-            raise fault.BadRequestFault("Expecting a Tenant Id")
-        
-        dtenant = db_api.tenant_get(roleRef.tenant_id)
-        if dtenant == None:
-            raise fault.ItemNotFoundFault("The tenant not found")
-=======
         if roleRef.tenant_id != None:
             dtenant = db_api.tenant_get(roleRef.tenant_id)
             if dtenant == None:
                 raise fault.ItemNotFoundFault("The tenant not found")
->>>>>>> 316fa744
 
         drole_ref = db_models.UserRoleAssociation()
         drole_ref.user_id = duser.id
         drole_ref.role_id = drole.id
-<<<<<<< HEAD
-        drole_ref.tenant_id = dtenant.id
-=======
         if roleRef.tenant_id != None:
             drole_ref.tenant_id = dtenant.id
->>>>>>> 316fa744
         user_role_ref = db_api.user_role_add(drole_ref)
         roleRef.role_ref_id = user_role_ref.id
         return roleRef
@@ -967,11 +954,7 @@
         for droleRef in droleRefs:
             ts.append(roles.RoleRef(droleRef.id,droleRef.role_id,
                                      droleRef.tenant_id))
-<<<<<<< HEAD
-        prev, next = db_api.tenant_get_page_markers(marker, limit)
-=======
         prev, next = db_api.role_ref_get_page_markers(user_id, marker, limit)
->>>>>>> 316fa744
         links = []
         if prev:
             links.append(atom.Link('prev', "%s?'marker=%s&limit=%s'" \
@@ -980,8 +963,6 @@
             links.append(atom.Link('next', "%s?'marker=%s&limit=%s'" \
                                                 % (url, next, limit)))
         return roles.RoleRefs(ts, links)
-<<<<<<< HEAD
-=======
         
     def get_baseurls(self, admin_token, marker, limit, url):
         self.__validate_token(admin_token)
@@ -1007,5 +988,4 @@
         if not dbaseurl:
             raise fault.ItemNotFoundFault("The role could not be found")
         return baseURLs.BaseURL(dbaseurl.id, dbaseurl.region, dbaseurl.service, dbaseurl.public_url, dbaseurl.admin_url, dbaseurl.internal_url, dbaseurl.enabled)       
->>>>>>> 316fa744
     
# vim: tabstop=4 shiftwidth=4 softtabstop=4
# Copyright (c) 2010-2011 OpenStack, LLC.
#
# Licensed under the Apache License, Version 2.0 (the "License");
# you may not use this file except in compliance with the License.
# You may obtain a copy of the License at
#
#    http://www.apache.org/licenses/LICENSE-2.0
#
# Unless required by applicable law or agreed to in writing, software
# distributed under the License is distributed on an "AS IS" BASIS,
# WITHOUT WARRANTIES OR CONDITIONS OF ANY KIND, either express or
# implied.
# See the License for the specific language governing permissions and
# limitations under the License.


import httplib2
import json
from lxml import etree
import os
import sys
sys.path.append(os.path.abspath(os.path.join(os.path.abspath(__file__),
                                '..', '..', '..', '..', 'keystone')))
import unittest



URL = 'http://localhost:8080/v2.0/'


def get_token(user, pswd, tenant_id, kind=''):
    header = httplib2.Http(".cache")
    url = '%stoken' % URL
    # to test multi token, removing below code
    """if not tenant_id:
        body = {"passwordCredentials": {"username": user,
                                        "password": pswd}}
    else:
        body = {"passwordCredentials": {"username": user,
                                        "password": pswd,
                                        "tenantId": tenant_id}}
    """
    # adding code
    body = {"passwordCredentials": {"username": user,
                                        "password": pswd,
                                        "tenantId": tenant_id}}
    #---
    resp, content = header.request(url, "POST", body=json.dumps(body),
                              headers={"Content-Type": "application/json"})

    if int(resp['status']) == 200:
        content = json.loads(content)
        token = str(content['auth']['token']['id'])
    else:
        token = None
    if kind == 'token':
        return token
    else:
        return (resp, content)



def delete_token(token, auth_token):
    header = httplib2.Http(".cache")
    url = '%stoken/%s' % (URL, token)
    resp, content = header.request(url, "DELETE", body='',
                              headers={"Content-Type": "application/json",
                                       "X-Auth-Token": auth_token})
    return (resp, content)


def create_tenant(tenantid, auth_token):
    header = httplib2.Http(".cache")

    url = '%stenants' % (URL)
    body = {"tenant": {"id": tenantid,
                       "description": "A description ...",
                       "enabled": True}}
    resp, content = header.request(url, "POST", body=json.dumps(body),
                              headers={"Content-Type": "application/json",
                                       "X-Auth-Token": auth_token})
    return (resp, content)


def create_tenant_group(groupid, tenantid, auth_token):
    header = httplib2.Http(".cache")

    url = '%stenant/%s/groups' % (URL, tenantid)
    body = {"group": {"id": groupid,
                       "description": "A description ..."}}
    resp, content = header.request(url, "POST", body=json.dumps(body),
                              headers={"Content-Type": "application/json",
                                       "X-Auth-Token": auth_token})
    return (resp, content)


def delete_tenant(tenantid, auth_token):
    header = httplib2.Http(".cache")
    url = '%stenants/%s' % (URL, tenantid)
    resp, content = header.request(url, "DELETE", body='{}',
                              headers={"Content-Type": "application/json",
                                       "X-Auth-Token": auth_token})
    return resp


def delete_tenant_group(groupid, tenantid, auth_token):
    header = httplib2.Http(".cache")
    url = '%stenant/%s/groups/%s' % (URL, tenantid, groupid)
    resp, content = header.request(url, "DELETE", body='{}',
                              headers={"Content-Type": "application/json",
                                       "X-Auth-Token": auth_token})
    return (resp, content)


def create_global_group(groupid, auth_token):
    header = httplib2.Http(".cache")

    url = '%sgroups' % (URL)
    body = {"group": {"id": groupid,
                       "description": "A description ..."}}
    resp, content = header.request(url, "POST", body=json.dumps(body),

                              headers={"Content-Type": "application/json",
                                       "X-Auth-Token": auth_token})
    return (resp, content)


def create_global_group_xml(groupid, auth_token):
    header = httplib2.Http(".cache")
    url = '%sgroups' % (URL)
    body = '<?xml version="1.0" encoding="UTF-8"?>\
            <group xmlns="http://docs.openstack.org/identity/api/v2.0" \
            id="%s"><description>A Description of the group</description>\
                    </group>' % groupid
    resp, content = header.request(url, "POST", body=body,
                              headers={"Content-Type": "application/xml",
                                       "X-Auth-Token": auth_token,
                                       "ACCEPT": "application/xml"})
    return (resp, content)


def delete_global_group(groupid, auth_token):
    header = httplib2.Http(".cache")
    url = '%sgroups/%s' % (URL, groupid)
    resp, content = header.request(url, "DELETE", body='{}',
                              headers={"Content-Type": "application/json",
                                       "X-Auth-Token": auth_token})
    return (resp, content)


def delete_global_group_xml(groupid, auth_token):
    header = httplib2.Http(".cache")
    url = '%sgroups/%s' % (URL, groupid)
    resp, content = header.request(url, "DELETE", body='',
                              headers={"Content-Type": "application/xml",
                                       "X-Auth-Token": auth_token,
                                       "ACCEPT": "application/xml"})
    return (resp, content)


def get_token_xml(user, pswd, tenant_id, type=''):
        header = httplib2.Http(".cache")
        url = '%stoken' % URL
        # to test multi token, removing below code
        """if tenant_id:
            body = '<?xml version="1.0" encoding="UTF-8"?> \
                    <passwordCredentials \
                    xmlns="http://docs.openstack.org/identity/api/v2.0" \
                    password="%s" username="%s" \
                    tenantId="%s"/> ' % (pswd, user, tenant_id)
        else:
            body = '<?xml version="1.0" encoding="UTF-8"?> \
                    <passwordCredentials \
<<<<<<< HEAD
                    xmlns="http://docs.openstack.org/identity/api/v2.0" \
                    password="%s" username="%s" /> ' % (pswd, user)
        resp, content = header.request(url, "POST", body=body,
                                  headers={"Content-Type": "application/xml",
                                         "ACCEPT": "application/xml"})
        dom = etree.fromstring(content)
        root = dom.find("{http://docs.openstack.org/identity/api/v2.0}token")
        token_root = root.attrib
        token = str(token_root['id'])
=======
                    xmlns="http://docs.openstack.org/idm/api/v1.0" \
                    password="%s" username="%s" /> ' % (pswd, user)"""
        # adding code ie., body
        body = '<?xml version="1.0" encoding="UTF-8"?> \
                    <passwordCredentials \
                    xmlns="http://docs.openstack.org/idm/api/v1.0" \
                    password="%s" username="%s" \
                    tenantId="%s"/> ' % (pswd, user, tenant_id)
        resp, content = header.request(url, "POST", body=body,
                                  headers={"Content-Type": "application/xml",
                                         "ACCEPT": "application/xml"})
        if int(resp['status']) == 200:
            dom = etree.fromstring(content)
            root = dom.find("{http://docs.openstack.org/idm/api/v1.0}token")
            token_root = root.attrib
            token = str(token_root['id'])
        else:
            token = None
>>>>>>> 91f3a868
        if type == 'token':
            return token
        else:
            return (resp, content)


def delete_token_xml(token, auth_token):
    header = httplib2.Http(".cache")
    url = '%stoken/%s' % (URL, token)
    resp, content = header.request(url, "DELETE", body='',
                              headers={"Content-Type": "application/xml",
                                       "X-Auth-Token": auth_token,
                                       "ACCEPT": "application/xml"})
    return (resp, content)


def create_tenant_xml(tenantid, auth_token):
    header = httplib2.Http(".cache")
    url = '%stenants' % (URL)
    body = '<?xml version="1.0" encoding="UTF-8"?> \
            <tenant xmlns="http://docs.openstack.org/identity/api/v2.0" \
            enabled="true" id="%s"> \
            <description>A description...</description> \
            </tenant>' % tenantid
    resp, content = header.request(url, "POST", body=body,
                              headers={"Content-Type": "application/xml",
                                       "X-Auth-Token": auth_token,
                                       "ACCEPT": "application/xml"})
    return (resp, content)


def create_tenant_group_xml(groupid, tenantid, auth_token):
    header = httplib2.Http(".cache")
    url = '%stenant/%s/groups' % (URL, tenantid)
    body = '<?xml version="1.0" encoding="UTF-8"?> \
            <group xmlns="http://docs.openstack.org/identity/api/v2.0" \
             id="%s"> \
            <description>A description...</description> \
            </group>' % groupid
    resp, content = header.request(url, "POST", body=body,
                              headers={"Content-Type": "application/xml",
                                       "X-Auth-Token": auth_token,
                                       "ACCEPT": "application/xml"})
    return (resp, content)


def delete_tenant_xml(tenantid, auth_token):
    header = httplib2.Http(".cache")
    url = '%stenants/%s' % (URL, tenantid)
    resp, content = header.request(url, "DELETE", body='',
                              headers={"Content-Type": "application/xml",
                                       "X-Auth-Token": auth_token,
                                       "ACCEPT": "application/xml"})

    return resp


def delete_tenant_group_xml(groupid, tenantid, auth_token):
    header = httplib2.Http(".cache")
    url = '%stenant/%s/groups/%s' % (URL, tenantid, groupid)
    resp, content = header.request(url, "DELETE", body='',
                              headers={"Content-Type": "application/xml",
                                       "X-Auth-Token": auth_token,
                                       "ACCEPT": "application/xml"})
    return (resp, content)


def create_user(tenantid, userid, auth_token, email=None):
    header = httplib2.Http(".cache")
    url = '%stenants/%s/users' % (URL, tenantid)
    if email is not None:
        email_id = email
    else:
        email_id = "%s@rackspace.com" % userid
    body = {"user": {"password": "secrete",
                     "id": userid,
                     "tenantId": tenantid,
                     "email": "%s" % email_id,
                     "enabled": True}}
    resp, content = header.request(url, "POST", body=json.dumps(body),
                              headers={"Content-Type": "application/json",
                                       "X-Auth-Token": auth_token})
    return (resp, content)


def delete_user(tenant, userid, auth_token):
    header = httplib2.Http(".cache")
    url = '%stenants/%s/users/%s' % (URL, tenant, userid)
    resp, content = header.request(url, "DELETE", body='{}',
                              headers={"Content-Type": "application/json",
                                       "X-Auth-Token": auth_token})
    return resp


def create_user_xml(tenantid, userid, auth_token, email=None):
    header = httplib2.Http(".cache")
    url = '%stenants/%s/users' % (URL, tenantid)
    if email is not None:
        email_id = email
    else:
        email_id = userid
    body = '<?xml version="1.0" encoding="UTF-8"?> \
<<<<<<< HEAD
            <user xmlns="http://docs.openstack.org/identity/api/v2.0" \
            email="joetest@rackspace.com" \
=======
            <user xmlns="http://docs.openstack.org/idm/api/v1.0" \
            email="%s" \
>>>>>>> 91f3a868
            tenantId="%s" id="%s" \
            enabled="true" password="secrete"/>' % (email_id, tenantid, userid)
    resp, content = header.request(url, "POST", body=body,
                              headers={"Content-Type": "application/xml",
                                       "X-Auth-Token": auth_token,
                                       "ACCEPT": "application/xml"})
    return (resp, content)


"""def delete_user(tenant, userid, auth_token):
    h = httplib2.Http(".cache")
    url = '%stenants/%s/users/%s' % (URL, tenant, userid)

    resp, content = h.request(url, "DELETE", body='{}',
                              headers={"Content-Type": "application/json",
                                       "X-Auth-Token": auth_token})
    return resp"""


def delete_user_xml(tenantid, userid, auth_token):
    header = httplib2.Http(".cache")
    url = '%stenants/%s/users/%s' % (URL, tenantid, userid)
    resp, content = header.request(url, "DELETE", body='',
                              headers={"Content-Type": "application/xml",
                                       "X-Auth-Token": auth_token,
                                       "ACCEPT": "application/xml"})
    return resp

def add_user_json(tenantid, userid, auth_token):
    header = httplib2.Http(".cache")
    url = '%stenants/%s/users/%s/add' % (URL, tenantid, userid)
    resp, content = header.request(url, "PUT", body='{}',
                              headers={"Content-Type": "application/json",
                                       "X-Auth-Token": auth_token})
    return (resp, content)

def add_user_xml(tenantid, userid, auth_token):
    header = httplib2.Http(".cache")
    url = '%stenants/%s/users/%s/add' % (URL, tenantid, userid)
    resp, content = header.request(url, "PUT", body='{}',
                              headers={"Content-Type": "application/xml",
                                       "X-Auth-Token": auth_token,
                                       "ACCEPT": "application/xml"})
    return (resp, content)

def add_user_json(tenantid, userid, auth_token):
    header = httplib2.Http(".cache")
    url = '%stenants/%s/users/%s/add' % (URL, tenantid, userid)
    resp, content = header.request(url, "PUT", body='{}',
                              headers={"Content-Type": "application/json",
                                       "X-Auth-Token": auth_token})
    return (resp, content)


def add_user_xml(tenantid, userid, auth_token):
    header = httplib2.Http(".cache")
    url = '%stenants/%s/users/%s/add' % (URL, tenantid, userid)
    resp, content = header.request(url, "PUT", body='{}',
                              headers={"Content-Type": "application/xml",
                                       "X-Auth-Token": auth_token,
                                       "ACCEPT": "application/xml"})
    return (resp, content)


def user_update_json(tenant_id, user_id, auth_token, email=None):
    h = httplib2.Http(".cache")
    url = '%stenants/%s/users/%s' % (URL, tenant_id, user_id)
    if email is None:
        new_email = "updatedjoeuser@rackspace.com"
    else:
        new_email = email
    data = '{"user": { "email": "%s"}}' % (new_email)
    resp, content = h.request(url, "PUT", body=data,
                              headers={"Content-Type": "application/json",
                                       "X-Auth-Token": auth_token})
    return (resp, content)


def user_update_xml(tenant_id, user_id, auth_token, email=None):
    h = httplib2.Http(".cache")
    url = '%stenants/%s/users/%s' % (URL, tenant_id, user_id)
    if email is None:
        new_email = "updatedjoeuser@rackspace.com"
    else:
        new_email = email
    data = '<?xml version="1.0" encoding="UTF-8"?> \
            <user xmlns="http://docs.openstack.org/idm/api/v1.0" \
            email="%s" />' % (new_email)
    resp, content = h.request(url, "PUT", body=data,
                              headers={"Content-Type": "application/xml",
                                       "X-Auth-Token": auth_token,
                                       "ACCEPT": "application/xml"})
    return (resp, content)


def user_get_json(tenant_id, user_id, auth_token):
    h = httplib2.Http(".cache")
    url = '%stenants/%s/users/%s' % (URL, tenant_id, user_id)
    #test for Content-Type = application/json
    resp, content = h.request(url, "GET", body='{}',
                              headers={"Content-Type": "application/json",
                                       "X-Auth-Token": auth_token})
    return (resp, content)


def user_password_json(tenant_id, user_id, auth_token):
    h = httplib2.Http(".cache")
    url = '%stenants/%s/users/%s/password' % (URL, tenant_id, user_id)
    data = '{"user": { "password": "p@ssword"}}'
    resp, content = h.request(url, "PUT", body=data,
                              headers={"Content-Type": "application/json",
                                       "X-Auth-Token": auth_token})
    return (resp, content)


def user_password_xml(tenant_id, user_id, auth_token):
    h = httplib2.Http(".cache")
    url = '%stenants/%s/users/%s/password' % (URL, tenant_id, user_id)
    data = '<?xml version="1.0" encoding="UTF-8"?> \
            <user xmlns="http://docs.openstack.org/idm/api/v1.0" \
            password="p@ssword" />'
    resp, content = h.request(url, "PUT", body=data,
                              headers={"Content-Type": "application/xml",
                                       "X-Auth-Token": auth_token,
                                       "ACCEPT": "application/xml"})
    return (resp, content)


def user_enabled_json(tenant_id, user_id, auth_token):
    h = httplib2.Http(".cache")
    url = '%stenants/%s/users/%s/enabled' % (URL, tenant_id, user_id)
    data = {"user": {"enabled": True}}
    resp, content = h.request(url, "PUT", body=json.dumps(data),
                              headers={"Content-Type": "application/json",
                                       "X-Auth-Token": auth_token})
    return (resp, content)


def user_enabled_xml(tenant_id, user_id, auth_token):
    h = httplib2.Http(".cache")
    url = '%stenants/%s/users/%s/enabled' % (URL, tenant_id, user_id)
    data = '<?xml version="1.0" encoding="UTF-8"?> \
            <user xmlns="http://docs.openstack.org/idm/api/v1.0" \
            enabled="true" />'
    resp, content = h.request(url, "PUT", body=data,
                              headers={"Content-Type": "application/xml",
                                       "X-Auth-Token": auth_token,
                                       "ACCEPT": "application/xml"})
    return (resp, content)


def user_get_xml(tenant_id, user_id, auth_token):
    h = httplib2.Http(".cache")
    url = '%stenants/%s/users/%s' % (URL, tenant_id, user_id)
    resp, content = h.request(url, "GET", body='{}',
                              headers={"Content-Type": "application/xml",
                                       "X-Auth-Token": auth_token,
                                       "ACCEPT": "application/xml"})
    return (resp, content)


def users_get_json(tenant_id, auth_token):
    h = httplib2.Http(".cache")
    url = '%stenants/%s/users' % (URL, tenant_id)
    resp, content = h.request(url, "GET", body='{}',
                              headers={"Content-Type": "application/json",
                                       "X-Auth-Token": auth_token})
    return (resp, content)


def users_get_xml(tenant_id, auth_token):
    h = httplib2.Http(".cache")
    url = '%stenants/%s/users' % (URL, tenant_id)
    resp, content = h.request(url, "GET", body='{}',
                              headers={"Content-Type": "application/xml",
                                       "X-Auth-Token": auth_token,
                                       "ACCEPT": "application/xml"})
    return (resp, content)


def users_group_get_json(tenant_id, user_id, auth_token):
    h = httplib2.Http(".cache")
    url = '%stenants/%s/users/%s/groups' % (URL, tenant_id, user_id)
    resp, content = h.request(url, "GET", body='{}',
                              headers={"Content-Type": "application/json",
                                       "X-Auth-Token": auth_token})
    return (resp, content)


def users_group_get_xml(tenant_id, user_id, auth_token):
    h = httplib2.Http(".cache")
    url = '%stenants/%s/users/%s/groups' % (URL, tenant_id, user_id)
    resp, content = h.request(url, "GET", body='{}',
                              headers={"Content-Type": "application/xml",
                                       "X-Auth-Token": auth_token,
                                       "ACCEPT": "application/xml"})
    return (resp, content)


def add_user_tenant_group(tenantid, groupid, userid, auth_token):
    header = httplib2.Http(".cache")
    url = '%stenants/%s/groups/%s/users/%s' % (URL, tenantid, groupid, userid)

    resp, content = header.request(url, "PUT", body='',
                              headers={"Content-Type": "application/json",
                                       "X-Auth-Token": auth_token})
    return (resp, content)


def add_user_tenant_group_xml(tenantid, groupid, userid, auth_token):
    header = httplib2.Http(".cache")
    url = '%stenants/%s/groups/%s/users/%s' % (URL, tenantid, groupid, userid)

    resp, content = header.request(url, "PUT", body='',
                              headers={"Content-Type": "application/xml",
                                       "X-Auth-Token": auth_token,
                                       "ACCEPT": "application/xml"})
    return (resp, content)


def delete_user_tenant_group(tenantid, groupid, userid, auth_token):
    header = httplib2.Http(".cache")
    url = '%stenants/%s/groups/%s/users/%s' % (URL, tenantid, groupid, userid)

    resp, content = header.request(url, "DELETE", body='',
                              headers={"Content-Type": "application/json",
                                       "X-Auth-Token": auth_token})
    return (resp, content)


def delete_user_tenant_group_xml(tenantid, groupid, userid, auth_token):
    header = httplib2.Http(".cache")
    url = '%stenants/%s/groups/%s/users/%s' % (URL, tenantid, groupid, userid)

    resp, content = header.request(url, "DELETE", body='',
                              headers={"Content-Type": "application/xml",
                                       "X-Auth-Token": auth_token,
                                       "ACCEPT": "application/xml"})
    return (resp, content)


def get_user_tenant_group(tenantid, groupid, auth_token):
    header = httplib2.Http(".cache")
    url = '%stenants/%s/groups/%s/users' % (URL, tenantid, groupid)

    resp, content = header.request(url, "GET", body='',
                              headers={"Content-Type": "application/json",
                                       "X-Auth-Token": auth_token})
    return (resp, content)


def get_user_tenant_group_xml(tenantid, groupid, auth_token):
    header = httplib2.Http(".cache")
    url = '%stenants/%s/groups/%s/users' % (URL, tenantid, groupid)

    resp, content = header.request(url, "GET", body='',
                              headers={"Content-Type": "application/xml",
                                       "X-Auth-Token": auth_token,
                                       "ACCEPT": "application/xml"})
    return (resp, content)


def add_user_global_group(groupid, userid, auth_token):
    header = httplib2.Http(".cache")
    url = '%sgroups/%s/users/%s' % (URL, groupid, userid)

    resp, content = header.request(url, "PUT", body='',
                              headers={"Content-Type": "application/json",
                                       "X-Auth-Token": auth_token})
    return (resp, content)


def add_user_global_group_xml(groupid, userid, auth_token):
    header = httplib2.Http(".cache")
    url = '%sgroups/%s/users/%s' % (URL, groupid, userid)

    resp, content = header.request(url, "PUT", body='',
                              headers={"Content-Type": "application/xml",
                                       "X-Auth-Token": auth_token,
                                       "ACCEPT": "application/xml"})
    return (resp, content)


def delete_user_global_group(groupid, userid, auth_token):
    header = httplib2.Http(".cache")
    url = '%sgroups/%s/users/%s' % (URL, groupid, userid)

    resp, content = header.request(url, "DELETE", body='',
                              headers={"Content-Type": "application/json",
                                       "X-Auth-Token": auth_token})
    return (resp, content)


def delete_user_global_group_xml(groupid, userid, auth_token):
    header = httplib2.Http(".cache")
    url = '%sgroups/%s/users/%s' % (URL, groupid, userid)

    resp, content = header.request(url, "DELETE", body='',
                              headers={"Content-Type": "application/xml",
                                       "X-Auth-Token": auth_token,
                                       "ACCEPT": "application/xml"})
    return (resp, content)


def get_user_global_group(groupid, auth_token):
    header = httplib2.Http(".cache")
    url = '%sgroups/%s/users' % (URL, groupid)

    resp, content = header.request(url, "GET", body='',
                              headers={"Content-Type": "application/json",
                                       "X-Auth-Token": auth_token})

    return (resp, content)


def get_userid():
    return 'test_user11'


def get_password():
    return 'secrete'


def get_email():
    return 'joetest@rackspace.com'


def get_user_global_group_xml(groupid, auth_token):
    header = httplib2.Http(".cache")
    url = '%sgroups/%s/users' % (URL, groupid)

    resp, content = header.request(url, "GET", body='',
                              headers={"Content-Type": "application/xml",
                                       "X-Auth-Token": auth_token,
                                       "ACCEPT": "application/xml"})
    return (resp, content)


def get_tenant():
    return '1234'


def get_another_tenant():
    return '4321'


def get_user():
    return 'test_user'


def get_userdisabled():
    return 'disabled'


def get_auth_token():
    return '999888777666'


def get_exp_auth_token():
    return '000999'


def get_none_token():
    return ''


def get_non_existing_token():
    return 'invalid_token'


def get_disabled_token():
    return '999888777'


def content_type(resp):
    return resp['content-type'].split(';')[0]


def get_global_tenant():
    return 'GlobalTenant'


def handle_user_resp(self, content, respvalue, resptype):
    if respvalue == 200:
        if resptype == 'application/json':
            content = json.loads(content)
            self.tenant = content['user']['tenantId']
            self.userid = content['user']['id']
        if resptype == 'application/xml':
            content = etree.fromstring(content)
            self.tenant = content.get("tenantId")
            self.id = content.get("id")
    if respvalue == 500:
        self.fail('Identity Fault')
    elif respvalue == 503:
        self.fail('Service Not Available')


def content_type(resp):
    return resp['content-type'].split(';')[0]<|MERGE_RESOLUTION|>--- conflicted
+++ resolved
@@ -33,19 +33,14 @@
     header = httplib2.Http(".cache")
     url = '%stoken' % URL
     # to test multi token, removing below code
-    """if not tenant_id:
+    if not tenant_id:
         body = {"passwordCredentials": {"username": user,
                                         "password": pswd}}
     else:
         body = {"passwordCredentials": {"username": user,
                                         "password": pswd,
                                         "tenantId": tenant_id}}
-    """
-    # adding code
-    body = {"passwordCredentials": {"username": user,
-                                        "password": pswd,
-                                        "tenantId": tenant_id}}
-    #---
+    
     resp, content = header.request(url, "POST", body=json.dumps(body),
                               headers={"Content-Type": "application/json"})
 
@@ -172,23 +167,12 @@
         else:
             body = '<?xml version="1.0" encoding="UTF-8"?> \
                     <passwordCredentials \
-<<<<<<< HEAD
                     xmlns="http://docs.openstack.org/identity/api/v2.0" \
-                    password="%s" username="%s" /> ' % (pswd, user)
-        resp, content = header.request(url, "POST", body=body,
-                                  headers={"Content-Type": "application/xml",
-                                         "ACCEPT": "application/xml"})
-        dom = etree.fromstring(content)
-        root = dom.find("{http://docs.openstack.org/identity/api/v2.0}token")
-        token_root = root.attrib
-        token = str(token_root['id'])
-=======
-                    xmlns="http://docs.openstack.org/idm/api/v1.0" \
                     password="%s" username="%s" /> ' % (pswd, user)"""
         # adding code ie., body
         body = '<?xml version="1.0" encoding="UTF-8"?> \
                     <passwordCredentials \
-                    xmlns="http://docs.openstack.org/idm/api/v1.0" \
+                    xmlns="http://docs.openstack.org/identity/api/v2.0" \
                     password="%s" username="%s" \
                     tenantId="%s"/> ' % (pswd, user, tenant_id)
         resp, content = header.request(url, "POST", body=body,
@@ -196,12 +180,12 @@
                                          "ACCEPT": "application/xml"})
         if int(resp['status']) == 200:
             dom = etree.fromstring(content)
-            root = dom.find("{http://docs.openstack.org/idm/api/v1.0}token")
+            root = dom.find("{http://docs.openstack.org/identity/api/v2.0}token")
             token_root = root.attrib
             token = str(token_root['id'])
         else:
             token = None
->>>>>>> 91f3a868
+
         if type == 'token':
             return token
         else:
@@ -304,13 +288,8 @@
     else:
         email_id = userid
     body = '<?xml version="1.0" encoding="UTF-8"?> \
-<<<<<<< HEAD
             <user xmlns="http://docs.openstack.org/identity/api/v2.0" \
-            email="joetest@rackspace.com" \
-=======
-            <user xmlns="http://docs.openstack.org/idm/api/v1.0" \
             email="%s" \
->>>>>>> 91f3a868
             tenantId="%s" id="%s" \
             enabled="true" password="secrete"/>' % (email_id, tenantid, userid)
     resp, content = header.request(url, "POST", body=body,
@@ -397,7 +376,7 @@
     else:
         new_email = email
     data = '<?xml version="1.0" encoding="UTF-8"?> \
-            <user xmlns="http://docs.openstack.org/idm/api/v1.0" \
+            <user xmlns="http://docs.openstack.org/identity/api/v2.0" \
             email="%s" />' % (new_email)
     resp, content = h.request(url, "PUT", body=data,
                               headers={"Content-Type": "application/xml",
@@ -430,7 +409,7 @@
     h = httplib2.Http(".cache")
     url = '%stenants/%s/users/%s/password' % (URL, tenant_id, user_id)
     data = '<?xml version="1.0" encoding="UTF-8"?> \
-            <user xmlns="http://docs.openstack.org/idm/api/v1.0" \
+            <user xmlns="http://docs.openstack.org/identity/api/v2.0" \
             password="p@ssword" />'
     resp, content = h.request(url, "PUT", body=data,
                               headers={"Content-Type": "application/xml",
@@ -453,7 +432,7 @@
     h = httplib2.Http(".cache")
     url = '%stenants/%s/users/%s/enabled' % (URL, tenant_id, user_id)
     data = '<?xml version="1.0" encoding="UTF-8"?> \
-            <user xmlns="http://docs.openstack.org/idm/api/v1.0" \
+            <user xmlns="http://docs.openstack.org/identity/api/v2.0" \
             enabled="true" />'
     resp, content = h.request(url, "PUT", body=data,
                               headers={"Content-Type": "application/xml",

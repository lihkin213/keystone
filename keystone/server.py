# vim: tabstop=4 shiftwidth=4 softtabstop=4
# Copyright (c) 2010-2011 OpenStack, LLC.
#
# Licensed under the Apache License, Version 2.0 (the "License");
# you may not use this file except in compliance with the License.
# You may obtain a copy of the License at
#
#    http://www.apache.org/licenses/LICENSE-2.0
#
# Unless required by applicable law or agreed to in writing, software
# distributed under the License is distributed on an "AS IS" BASIS,
# WITHOUT WARRANTIES OR CONDITIONS OF ANY KIND, either express or
# implied.
# See the License for the specific language governing permissions and
# limitations under the License.


"""
Service that stores identities and issues and manages tokens

HEADERS
-------
HTTP_ is a standard http header
HTTP_X is an extended http header

> Coming in from initial call
HTTP_X_AUTH_TOKEN   : the client token being passed in
HTTP_X_STORAGE_TOKEN: the client token being passed in (legacy Rackspace use)
                      to support cloud files
> Used for communication between components
www-authenticate    : only used if this component is being used remotely
HTTP_AUTHORIZATION  : basic auth password used to validate the connection

> What we add to the request for use by the OpenStack service
HTTP_X_AUTHORIZATION: the client identity being passed in

"""
import logging
import os
import routes
import sys
from webob import Response
from webob.exc import (HTTPNotFound,
                       HTTPConflict,
                       HTTPBadRequest)

POSSIBLE_TOPDIR = os.path.normpath(os.path.join(os.path.abspath(sys.argv[0]),
                                   os.pardir,
                                   os.pardir))
if os.path.exists(os.path.join(POSSIBLE_TOPDIR, 'keystone', '__init__.py')):
    sys.path.insert(0, POSSIBLE_TOPDIR)


from keystone.common import wsgi
from keystone.db.sqlalchemy import api as db_api
import keystone.logic.service as serv
import keystone.logic.types.tenant as tenants
import keystone.logic.types.role as roles
import keystone.logic.types.auth as auth
import keystone.logic.types.user as users
import keystone.common.template as template
import keystone.utils as utils

logger = logging.getLogger('keystone.server')

VERSION_STATUS = "ALPHA"
VERSION_DATE = "2011-04-23T00:00:00Z"

service = serv.IdentityService()


class StaticFilesController(wsgi.Controller):
    """
        Static Files Controller -
        Controller for contract documents
    """

    def __init__(self, options):
        self.options = options

    @utils.wrap_error
    def get_pdf_contract(self, req):
        resp = Response()
        return template.static_file(resp, req, "content/identitydevguide.pdf",
                                  root=utils.get_app_root(),
                                  mimetype="application/pdf")

    @utils.wrap_error
    def get_wadl_contract(self, req):
        resp = Response()
        return template.static_file(resp, req, "identity.wadl",
                              root=utils.get_app_root(),
                              mimetype="application/vnd.sun.wadl+xml")

    @utils.wrap_error
    def get_xsd_contract(self, req, xsd):
        resp = Response()
        return template.static_file(resp, req, "/xsd/" + xsd,
                              root=utils.get_app_root(),
                              mimetype="application/xml")

    @utils.wrap_error
    def get_xsd_atom_contract(self, req, xsd):
        resp = Response()
        return template.static_file(resp, req, "/xsd/atom/" + xsd,
                              root=utils.get_app_root(),
                              mimetype="application/xml")


class VersionController(wsgi.Controller):
    """
        Version Controller -
        Controller for version related methods
    """

    def __init__(self, options):
        self.options = options

    @utils.wrap_error
    def  get_version_info(self, req):

        resp = Response()
        resp.charset = 'UTF-8'
        if utils.is_xml_response(req):
            resp_file = os.path.join(POSSIBLE_TOPDIR,
                                     "keystone/content/version.xml.tpl")
            resp.content_type = "application/xml"
        else:
            resp_file = os.path.join(POSSIBLE_TOPDIR,
                                 "keystone/content/version.json.tpl")
            resp.content_type = "application/json"

        hostname = req.environ.get("SERVER_NAME")
        port = req.environ.get("SERVER_PORT")

        resp.unicode_body = template.template(resp_file, HOST=hostname,
                               PORT=port, VERSION_STATUS=VERSION_STATUS,
                               VERSION_DATE=VERSION_DATE)
        return resp


class AuthController(wsgi.Controller):
    """
        Auth Controller -
        Controller for token related operations
    """

    def __init__(self, options):
        self.options = options
        self.request = None

    @utils.wrap_error
    def authenticate(self, req):
        self.request = req

        creds = utils.get_normalized_request_content(auth.PasswordCredentials,
                                                    req)
        return utils.send_result(200, req, service.authenticate(creds))

    @utils.wrap_error
    def validate_token(self, req, token_id):

        belongs_to = None
        if "belongsTo" in req.GET:
            belongs_to = req.GET["belongsTo"]
        rval = service.validate_token(utils.get_auth_token(req),
                                      token_id, belongs_to)

        return utils.send_result(200, req, rval)

    @utils.wrap_error
    def delete_token(self, req, token_id):
        return utils.send_result(204, req,
                     service.revoke_token(utils.get_auth_token(req), token_id))


class LegacyAuthController(wsgi.Controller):
    """
        Auth Controller for v1.x -
        Controller for token related operations
    """

    def __init__(self, options):
        self.options = options
        self.request = None

    @utils.wrap_error
    def authenticate(self, req):
        self.request = req

        creds = auth.PasswordCredentials(utils.get_auth_user(req),
                                         utils.get_auth_key(req),
                                         None)

        """HTTP/1.1 204 No Content
        Date: Mon, 12 Nov 2007 15:32:21 GMT
        X-Storage-Url: https://storage.clouddrive.com/v1/CF_xer7_34
        X-CDN-Management-Url: https://cdn.clouddrive.com/v1/CF_xer7_34
        X-Auth-Token: eaaafd18-0fed-4b3a-81b4-663c99ec1cbb
        Content-Length: 0
        Content-Type: text/plain; charset=UTF-8"""

        result = service.authenticate(creds)
        headers = {"X-Auth-Token": result.token.token_id}
        return utils.send_legacy_result(204, headers)


class TenantController(wsgi.Controller):
    """
        Tenant Controller -
        Controller for Tenant and Tenant Group related operations
    """

    def __init__(self, options):
        self.options = options

    @utils.wrap_error
    def create_tenant(self, req):
        tenant = utils.get_normalized_request_content(tenants.Tenant, req)
        return utils.send_result(201, req,
                    service.create_tenant(utils.get_auth_token(req), tenant))

    @utils.wrap_error
    def get_tenants(self, req):
        marker = None
        if "marker" in req.GET:
            marker = req.GET["marker"]

        if "limit" in req.GET:
            limit = req.GET["limit"]
        else:
            limit = 10

        url = '%s://%s:%s%s' % (req.environ['wsgi.url_scheme'],
                            req.environ.get("SERVER_NAME"),
                            req.environ.get("SERVER_PORT"),
                            req.environ['PATH_INFO'])

        tenants = service.get_tenants(utils.get_auth_token(req), marker,
                                    limit, url)
        return utils.send_result(200, req, tenants)

    @utils.wrap_error
    def get_tenant(self, req, tenant_id):
        tenant = service.get_tenant(utils.get_auth_token(req), tenant_id)
        return utils.send_result(200, req, tenant)

    @utils.wrap_error
    def update_tenant(self, req, tenant_id):
        tenant = utils.get_normalized_request_content(tenants.Tenant, req)
        rval = service.update_tenant(utils.get_auth_token(req), tenant_id,
                                    tenant)
        return utils.send_result(200, req, rval)

    @utils.wrap_error
    def delete_tenant(self, req, tenant_id):
        rval = service.delete_tenant(utils.get_auth_token(req), tenant_id)
        return utils.send_result(204, req, rval)

    @utils.wrap_error
    def create_tenant_group(self, req, tenant_id):
        group = utils.get_normalized_request_content(tenants.Group, req)
        return utils.send_result(201, req,
                       service.create_tenant_group(utils.get_auth_token(req),
                                                   tenant_id, group))

    @utils.wrap_error
    def get_tenant_groups(self, req, tenant_id):
        marker = None
        if "marker" in req.GET:
            marker = req.GET["marker"]

        if "limit" in req.GET:
            limit = req.GET["limit"]
        else:
            limit = 10

        url = '%s://%s:%s%s' % (req.environ['wsgi.url_scheme'],
                             req.environ.get("SERVER_NAME"),
                             req.environ.get("SERVER_PORT"),
                             req.environ['PATH_INFO'])

        groups = service.get_tenant_groups(utils.get_auth_token(req),
                                        tenant_id, marker, limit, url)
        return utils.send_result(200, req, groups)

    @utils.wrap_error
    def get_tenant_group(self, req, tenant_id, group_id):
        tenant = service.get_tenant_group(utils.get_auth_token(req), tenant_id,
                                            group_id)
        return utils.send_result(200, req, tenant)

    @utils.wrap_error
    def update_tenant_group(self, req, tenant_id, group_id):
        group = utils.get_normalized_request_content(tenants.Group, req)
        rval = service.update_tenant_group(utils.get_auth_token(req),
                                        tenant_id, group_id, group)
        return utils.send_result(200, req, rval)

    @utils.wrap_error
    def delete_tenant_group(self, req, tenant_id, group_id):
        rval = service.delete_tenant_group(utils.get_auth_token(req),
                                        tenant_id, group_id)
        return utils.send_result(204, req, rval)

    @utils.wrap_error
    def get_users_tenant_group(self, req, tenant_id, group_id):
        marker = None
        if "marker" in req.GET:
            marker = req.GET["marker"]

        if "limit" in req.GET:
            limit = req.GET["limit"]
        else:
            limit = 10

        url = '%s://%s:%s%s' % (req.environ['wsgi.url_scheme'],
                             req.environ.get("SERVER_NAME"),
                             req.environ.get("SERVER_PORT"),
                             req.environ['PATH_INFO'])

        users = service.get_users_tenant_group(utils.get_auth_token(req),
                                              tenant_id, group_id, marker,
                                              limit, url)
        return utils.send_result(200, req, users)

    @utils.wrap_error
    def add_user_tenant_group(self, req, tenant_id, group_id, user_id):
        return utils.send_result(201, req, service.add_user_tenant_group(\
                                utils.get_auth_token(req), tenant_id, group_id,
                                user_id))

    @utils.wrap_error
    def delete_user_tenant_group(self, req, tenant_id, group_id, user_id):
        return utils.send_result(204, req, service.delete_user_tenant_group(\
                                utils.get_auth_token(req), tenant_id, group_id,
                                user_id))


class UserController(wsgi.Controller):
    """
        User Controller -
        Controller for User related operations
    """

    def __init__(self, options):
        self.options = options

    @utils.wrap_error
    def create_user(self, req, tenant_id):
        user = utils.get_normalized_request_content(users.User, req)
        return utils.send_result(201, req,
                       service.create_user(utils.get_auth_token(req), \
                                        tenant_id, user))

    @utils.wrap_error
    def get_tenant_users(self, req, tenant_id):
        marker = None
        if "marker" in req.GET:
            marker = req.GET["marker"]
        if "limit" in req.GET:
            limit = req.GET["limit"]
        else:
            limit = 10
        url = '%s://%s:%s%s' % (req.environ['wsgi.url_scheme'],
                                req.environ.get("SERVER_NAME"),
                                req.environ.get("SERVER_PORT"),
                                req.environ['PATH_INFO'])
        users = service.get_tenant_users(utils.get_auth_token(req), \
                                    tenant_id, marker, limit, url)
        return utils.send_result(200, req, users)

    @utils.wrap_error
    def get_user_groups(self, req, tenant_id, user_id):
        marker = None
        if "marker" in req.GET:
            marker = req.GET["marker"]

        if "limit" in req.GET:
            limit = req.GET["limit"]
        else:
            limit = 10
        url = '%s://%s:%s%s' % (req.environ['wsgi.url_scheme'],
                             req.environ.get("SERVER_NAME"),
                             req.environ.get("SERVER_PORT"),
                             req.environ['PATH_INFO'])

        groups = service.get_user_groups(utils.get_auth_token(req),
                                        tenant_id, user_id, marker, limit, url)
        return utils.send_result(200, req, groups)

    @utils.wrap_error
    def get_user(self, req, tenant_id, user_id):
        user = service.get_user(utils.get_auth_token(req), tenant_id, user_id)
        return utils.send_result(200, req, user)

    @utils.wrap_error
    def update_user(self, req, user_id, tenant_id):
        user = utils.get_normalized_request_content(users.User_Update, req)
        rval = service.update_user(utils.get_auth_token(req),
                user_id, user, tenant_id)
        return utils.send_result(200, req, rval)

    @utils.wrap_error
    def delete_user(self, req, user_id, tenant_id):
        rval = service.delete_user(utils.get_auth_token(req), user_id,
                                  tenant_id)
        return utils.send_result(204, req, rval)

    @utils.wrap_error
    def set_user_password(self, req, user_id, tenant_id):
        user = utils.get_normalized_request_content(users.User_Update, req)
        rval = service.set_user_password(utils.get_auth_token(req), user_id,
                                        user, tenant_id)
        return utils.send_result(200, req, rval)

    @utils.wrap_error
    def set_user_enabled(self, req, user_id, tenant_id):
        user = utils.get_normalized_request_content(users.User_Update, req)
        rval = service.enable_disable_user(utils.get_auth_token(req), user_id,
                                           user, tenant_id)
        return utils.send_result(200, req, rval)

    @utils.wrap_error
    def add_user_tenant(self, req, user_id, tenant_id):
        rval = service.add_user_tenant(utils.get_auth_token(req), user_id,
                                       tenant_id)
        return utils.send_result(200, req, rval)


class GroupsController(wsgi.Controller):
    """
        Groups Controller -
        Controller for Group related operations
    """

    def __init__(self, options):
        self.options = options

    @utils.wrap_error
    def create_group(self, req):
        group = utils.get_normalized_request_content(tenants.GlobalGroup, req)
        return utils.send_result(201, req,
                       service.create_global_group(utils.get_auth_token(req),
                                                   group))

    @utils.wrap_error
    def get_groups(self, req):
        marker = None
        if "marker" in req.GET:
            marker = req.GET["marker"]

        if "limit" in req.GET:
            limit = req.GET["limit"]
        else:
            limit = 10

        url = '%s://%s:%s%s' % (req.environ['wsgi.url_scheme'],
                         req.environ.get("SERVER_NAME"),
                         req.environ.get("SERVER_PORT"),
                         req.environ['PATH_INFO'])
        groups = service.get_global_groups(utils.get_auth_token(req),
                                         marker, limit, url)

        return utils.send_result(200, req, groups)

    @utils.wrap_error
    def get_group(self, req, group_id):
        tenant = service.get_global_group(utils.get_auth_token(req), group_id)
        return utils.send_result(200, req, tenant)

    @utils.wrap_error
    def update_group(self, req, group_id):
        group = utils.get_normalized_request_content(tenants.GlobalGroup, req)
        rval = service.update_global_group(utils.get_auth_token(req),
                                        group_id, group)
        return utils.send_result(200, req, rval)

    @utils.wrap_error
    def delete_group(self, req, group_id):
        rval = service.delete_global_group(utils.get_auth_token(req), group_id)
        return utils.send_result(204, req, rval)

    @utils.wrap_error
    def get_users_global_group(self, req, group_id):

        marker = None
        if "marker" in req.GET:
            marker = req.GET["marker"]

        if "limit" in req.GET:
            limit = req.GET["limit"]
        else:
            limit = 10

        url = '%s://%s:%s%s' % (req.environ['wsgi.url_scheme'],
                             req.environ.get("SERVER_NAME"),
                             req.environ.get("SERVER_PORT"),
                             req.environ['PATH_INFO'])

        users = service.get_users_global_group(utils.get_auth_token(req),
                                             group_id, marker, limit, url)
        return utils.send_result(200, req, users)

    @utils.wrap_error
    def add_user_global_group(self, req, group_id, user_id):

        return utils.send_result(201, req, service.add_user_global_group(\
                                utils.get_auth_token(req), group_id, user_id))

    @utils.wrap_error
    def delete_user_global_group(self, req, group_id, user_id):

        return utils.send_result(204, req, service.delete_user_global_group(\
                                utils.get_auth_token(req), group_id, user_id))


class RolesController(wsgi.Controller):
    """
        Roles Controller -
        Controller for Role related operations
    """

    def __init__(self, options):
        self.options = options

    # Not exposed yet.
    @utils.wrap_error
    def create_role(self, req):
        role = utils.get_normalized_request_content(roles.Role, req)
        return utils.send_result(201, req,
                       service.create_role(utils.get_auth_token(req),
                                                   role))

    @utils.wrap_error
    def get_roles(self, req):
        marker = None
        if "marker" in req.GET:
            marker = req.GET["marker"]

        if "limit" in req.GET:
            limit = req.GET["limit"]
        else:
            limit = 10

        url = '%s://%s:%s%s' % (req.environ['wsgi.url_scheme'],
                         req.environ.get("SERVER_NAME"),
                         req.environ.get("SERVER_PORT"),
                         req.environ['PATH_INFO'])
        roles = service.get_roles(utils.get_auth_token(req),
                                         marker, limit, url)
        return utils.send_result(200, req, roles)
    
    @utils.wrap_error    
    def get_role(self, req, role_id):
        role = service.get_role(utils.get_auth_token(req), role_id)
        return utils.send_result(200, req, role)
    
    @utils.wrap_error    
    def create_role_ref(self, req, user_id):
        roleRef = utils.get_normalized_request_content(roles.RoleRef, req)
        return utils.send_result(201, req, service.create_role_ref(utils.get_auth_token(req), user_id, roleRef))
    
    @utils.wrap_error
    def get_role_refs(self, req, user_id):
        marker = None
        if "marker" in req.GET:
            marker = req.GET["marker"]

        if "limit" in req.GET:
            limit = req.GET["limit"]
        else:
            limit = 10

        url = '%s://%s:%s%s' % (req.environ['wsgi.url_scheme'],
                         req.environ.get("SERVER_NAME"),
                         req.environ.get("SERVER_PORT"),
                         req.environ['PATH_INFO'])
        roleRefs = service.get_user_roles(utils.get_auth_token(req),
                                         marker, limit, url,user_id)

        return utils.send_result(200, req, roleRefs)
    
<<<<<<< HEAD
=======
    @utils.wrap_error
>>>>>>> 316fa744
    def delete_role_ref(self, req, user_id, role_ref_id):
        rval = service.delete_role_ref(utils.get_auth_token(req),
                                        role_ref_id)
        return utils.send_result(204, req, rval)
<<<<<<< HEAD
=======
        
class BaseURLsController(wsgi.Controller):
    """
        BaseURL Controller -
        Controller for BaseURL related operations
    """

    def __init__(self, options):
        self.options = options
        
    @utils.wrap_error
    def get_baseurls(self, req):
        marker = None
        if "marker" in req.GET:
            marker = req.GET["marker"]

        if "limit" in req.GET:
            limit = req.GET["limit"]
        else:
            limit = 10

        url = '%s://%s:%s%s' % (req.environ['wsgi.url_scheme'],
                         req.environ.get("SERVER_NAME"),
                         req.environ.get("SERVER_PORT"),
                         req.environ['PATH_INFO'])
        baseURLs = service.get_baseurls(utils.get_auth_token(req),
                                         marker, limit, url)
        return utils.send_result(200, req, baseURLs)

    @utils.wrap_error
    def get_baseurl(self, req, baseURLId):
        baseurl = service.get_baseurl(utils.get_auth_token(req), baseURLId)
        return utils.send_result(200, req, baseurl)

    
>>>>>>> 316fa744
        
class KeystoneAPI(wsgi.Router):
    """WSGI entry point for public Keystone API requests."""

    def __init__(self, options):
        self.options = options
        mapper = routes.Mapper()

        db_api.configure_db(options)

        # Legacy Token Operations
        auth_controller = AuthController(options)
        legacy_auth_controller = LegacyAuthController(options)
        mapper.connect("/v1.0", controller=legacy_auth_controller,
                       action="authenticate")
        mapper.connect("/v1.0/", controller=legacy_auth_controller,
                       action="authenticate")

        mapper.connect("/v1.1/tokens", controller=auth_controller,
                       action="authenticate",
                       conditions=dict(method=["POST"]))
        mapper.connect("/v1.1/tokens/", controller=auth_controller,
                       action="authenticate",
                       conditions=dict(method=["POST"]))

        # Token Operations
        mapper.connect("/v2.0/tokens", controller=auth_controller,
                       action="authenticate")
        mapper.connect("/v2.0/tokens/{token_id}", controller=auth_controller,
                        action="delete_token",
                        conditions=dict(method=["DELETE"]))

        # Tenant Operations
        tenant_controller = TenantController(options)
        mapper.connect("/v2.0/tenants", controller=tenant_controller,
                    action="get_tenants", conditions=dict(method=["GET"]))

        # Miscellaneous Operations
        version_controller = VersionController(options)
        mapper.connect("/v2.0/", controller=version_controller,
                    action="get_version_info",
                    conditions=dict(method=["GET"]))
        mapper.connect("/v2.0", controller=version_controller,
                    action="get_version_info",
                    conditions=dict(method=["GET"]))

        # Static Files Controller
        static_files_controller = StaticFilesController(options)
        mapper.connect("/v2.0/identitydevguide.pdf",
                    controller=static_files_controller,
                    action="get_pdf_contract",
                    conditions=dict(method=["GET"]))
        mapper.connect("/v2.0/identity.wadl",
                    controller=static_files_controller,
                    action="get_identity_wadl",
                    conditions=dict(method=["GET"]))
        mapper.connect("/v2.0/xsd/{xsd}",
                    controller=static_files_controller,
                    action="get_pdf_contract",
                    conditions=dict(method=["GET"]))
        mapper.connect("/v2.0/xsd/atom/{xsd}",
                    controller=static_files_controller,
                    action="get_pdf_contract",
                    conditions=dict(method=["GET"]))

        super(KeystoneAPI, self).__init__(mapper)


class KeystoneAdminAPI(wsgi.Router):
    """WSGI entry point for admin Keystone API requests."""

    def __init__(self, options):
        self.options = options
        mapper = routes.Mapper()

        db_api.configure_db(options)

        # Legacy Token Operations
        legacy_auth_controller = LegacyAuthController(options)
        mapper.connect("/v1.0", controller=legacy_auth_controller,
                       action="authenticate")
        mapper.connect("/v1.0/", controller=legacy_auth_controller,
                       action="authenticate")
        mapper.connect("/v1.1/tokens", controller=legacy_auth_controller,
                       action="authenticate",
                       conditions=dict(method=["POST"]))
        mapper.connect("/v1.1/tokens/", controller=legacy_auth_controller,
                       action="authenticate",
                       conditions=dict(method=["POST"]))

        # Token Operations
        auth_controller = AuthController(options)
        mapper.connect("/v2.0/tokens", controller=auth_controller,
                       action="authenticate")
        mapper.connect("/v2.0/tokens/{token_id}", controller=auth_controller,
                        action="validate_token",
                        conditions=dict(method=["GET"]))
        mapper.connect("/v2.0/tokens/{token_id}", controller=auth_controller,
                        action="delete_token",
                        conditions=dict(method=["DELETE"]))

        # Tenant Operations
        tenant_controller = TenantController(options)
        mapper.connect("/v2.0/tenants", controller=tenant_controller,
                    action="create_tenant", conditions=dict(method=["POST"]))
        mapper.connect("/v2.0/tenants", controller=tenant_controller,
                    action="get_tenants", conditions=dict(method=["GET"]))
        mapper.connect("/v2.0/tenants/{tenant_id}",
                    controller=tenant_controller,
                    action="get_tenant", conditions=dict(method=["GET"]))
        mapper.connect("/v2.0/tenants/{tenant_id}",
                    controller=tenant_controller,
                    action="update_tenant", conditions=dict(method=["PUT"]))
        mapper.connect("/v2.0/tenants/{tenant_id}",
                    controller=tenant_controller,
                    action="delete_tenant", conditions=dict(method=["DELETE"]))

        # Tenant Group Operations
        mapper.connect("/v2.0/tenants/{tenant_id}/groups",
                    controller=tenant_controller,
                    action="create_tenant_group",
                    conditions=dict(method=["POST"]))
        mapper.connect("/v2.0/tenants/{tenant_id}/groups",
                    controller=tenant_controller,
                    action="get_tenant_groups",
                    conditions=dict(method=["GET"]))
        mapper.connect("/v2.0/tenants/{tenant_id}/groups/{group_id}",
                    controller=tenant_controller,
                    action="get_tenant_group",
                    conditions=dict(method=["GET"]))
        mapper.connect("/v2.0/tenants/{tenant_id}/groups/{group_id}",
                    controller=tenant_controller,
                    action="update_tenant_group",
                    conditions=dict(method=["PUT"]))
        mapper.connect("/v2.0/tenants/{tenant_id}/groups/{group_id}",
                    controller=tenant_controller,
                    action="delete_tenant_group",
                    conditions=dict(method=["DELETE"]))
        mapper.connect("/v2.0/tenants/{tenant_id}/groups/{group_id}/users",
                    controller=tenant_controller,
                    action="get_users_tenant_group",
                    conditions=dict(method=["GET"]))
        mapper.connect(
                "/v2.0/tenants/{tenant_id}/groups/{group_id}/users/{user_id}",
                    controller=tenant_controller,
                    action="add_user_tenant_group",
                    conditions=dict(method=["PUT"]))
        mapper.connect(
                 "/v2.0/tenants/{tenant_id}/groups/{group_id}/users/{user_id}",
                    controller=tenant_controller,
                    action="delete_user_tenant_group",
                    conditions=dict(method=["DELETE"]))

        # User Operations
        user_controller = UserController(options)
        mapper.connect("/v2.0/tenants/{tenant_id}/users",
                    controller=user_controller,
                    action="create_user",
                    conditions=dict(method=["POST"]))
        mapper.connect("/v2.0/tenants/{tenant_id}/users",
                    controller=user_controller,
                    action="get_tenant_users",
                    conditions=dict(method=["GET"]))
        mapper.connect("/v2.0/tenants/{tenant_id}/users/{user_id}/groups",
                    controller=user_controller,
                    action="get_user_groups",
                    conditions=dict(method=["GET"]))
        mapper.connect("/v2.0/tenants/{tenant_id}/users/{user_id}",
                    controller=user_controller,
                    action="get_user",
                    conditions=dict(method=["GET"]))
        mapper.connect("/v2.0/tenants/{tenant_id}/users/{user_id}",
                    controller=user_controller,
                    action="update_user",
                    conditions=dict(method=["PUT"]))
        mapper.connect("/v2.0/tenants/{tenant_id}/users/{user_id}",
                    controller=user_controller,
                    action="delete_user",
                    conditions=dict(method=["DELETE"]))
        mapper.connect("/v2.0/tenants/{tenant_id}/users/{user_id}/password",
                    controller=user_controller,
                    action="set_user_password",
                    conditions=dict(method=["PUT"]))
        mapper.connect("/v1.0/tenants/{tenant_id}/users/{user_id}/add",
                    controller=user_controller,
                    action="add_user_tenant",
                    conditions=dict(method=["PUT"]))

        # Test this, test failed
        mapper.connect("/v2.0/tenants/{tenant_id}/users/{user_id}/enabled",
                    controller=user_controller,
                    action="set_user_enabled",
                    conditions=dict(method=["PUT"]))

        #Global Groups
        groups_controller = GroupsController(options)
        mapper.connect("/v2.0/groups", controller=groups_controller,
                    action="create_group", conditions=dict(method=["POST"]))
        mapper.connect("/v2.0/groups", controller=groups_controller,
                    action="get_groups", conditions=dict(method=["GET"]))
        mapper.connect("/v2.0/groups/{group_id}", controller=groups_controller,
                    action="get_group", conditions=dict(method=["GET"]))
        mapper.connect("/v2.0/groups/{group_id}", controller=groups_controller,
                    action="update_group", conditions=dict(method=["PUT"]))
        mapper.connect("/v2.0/groups/{group_id}", controller=groups_controller,
                    action="delete_group", conditions=dict(method=["DELETE"]))
        mapper.connect("/v2.0/groups/{group_id}/users",
                    controller=groups_controller,
                    action="get_users_global_group",
                    conditions=dict(method=["GET"]))
        mapper.connect("/v2.0/groups/{group_id}/users/{user_id}",
                    controller=groups_controller,
                    action="add_user_global_group",
                    conditions=dict(method=["PUT"]))
        mapper.connect("/v2.0/groups/{group_id}/users/{user_id}",
                    controller=groups_controller,
                    action="delete_user_global_group",
                    conditions=dict(method=["DELETE"]))

        #Roles and RoleRefs
        roles_controller = RolesController(options)
        mapper.connect("/v2.0/roles", controller=roles_controller,
                    action="get_roles", conditions=dict(method=["GET"]))
        mapper.connect("/v2.0/roles/{role_id}", controller=roles_controller,
                    action="get_role", conditions=dict(method=["GET"]))
        mapper.connect("/v2.0/users/{user_id}/roleRefs",
            controller=roles_controller, action="get_role_refs",
            conditions=dict(method=["GET"]))
        mapper.connect("/v2.0/users/{user_id}/roleRefs",
            controller=roles_controller, action="create_role_ref",
            conditions=dict(method=["POST"]))
        mapper.connect("/v2.0/users/{user_id}/roleRefs/{role_ref_id}",
            controller=roles_controller, action="delete_role_ref",
            conditions=dict(method=["DELETE"]))
<<<<<<< HEAD
=======

        #BaseURLs and BaseURLRefs
        baseurls_controller = BaseURLsController(options)
        mapper.connect("/v2.0/baseURLs", controller=baseurls_controller,
                    action="get_baseurls", conditions=dict(method=["GET"]))
        mapper.connect("/v2.0/baseURLs/{baseURLId}", controller=baseurls_controller,
                    action="get_baseurl", conditions=dict(method=["GET"]))
>>>>>>> 316fa744
       

        # Miscellaneous Operations
        version_controller = VersionController(options)
        mapper.connect("/v2.0/", controller=version_controller,
                    action="get_version_info",
                    conditions=dict(method=["GET"]))
        mapper.connect("/v2.0", controller=version_controller,
                    action="get_version_info",
                    conditions=dict(method=["GET"]))

        # Static Files Controller
        static_files_controller = StaticFilesController(options)
        mapper.connect("/v2.0/identitydevguide.pdf",
                    controller=static_files_controller,
                    action="get_pdf_contract",
                    conditions=dict(method=["GET"]))
        mapper.connect("/v2.0/identity.wadl",
                    controller=static_files_controller,
                    action="get_identity_wadl",
                    conditions=dict(method=["GET"]))
        mapper.connect("/v2.0/xsd/{xsd}",
                    controller=static_files_controller,
                    action="get_xsd_contract",
                    conditions=dict(method=["GET"]))
        mapper.connect("/v2.0/xsd/atom/{xsd}",
                    controller=static_files_controller,
                    action="get_xsd_atom_contract",
                    conditions=dict(method=["GET"]))

        super(KeystoneAdminAPI, self).__init__(mapper)


def app_factory(global_conf, **local_conf):
    """paste.deploy app factory for creating OpenStack API server apps"""
    try:
        conf = global_conf.copy()
        conf.update(local_conf)
    except Exception as err:
        print err
    return KeystoneAPI(conf)


def admin_app_factory(global_conf, **local_conf):
    """paste.deploy app factory for creating OpenStack API server apps"""
    try:
        conf = global_conf.copy()
        conf.update(local_conf)
    except Exception as err:
        print err
    return KeystoneAdminAPI(conf)<|MERGE_RESOLUTION|>--- conflicted
+++ resolved
@@ -581,16 +581,11 @@
 
         return utils.send_result(200, req, roleRefs)
     
-<<<<<<< HEAD
-=======
-    @utils.wrap_error
->>>>>>> 316fa744
+    @utils.wrap_error
     def delete_role_ref(self, req, user_id, role_ref_id):
         rval = service.delete_role_ref(utils.get_auth_token(req),
                                         role_ref_id)
         return utils.send_result(204, req, rval)
-<<<<<<< HEAD
-=======
         
 class BaseURLsController(wsgi.Controller):
     """
@@ -626,7 +621,6 @@
         return utils.send_result(200, req, baseurl)
 
     
->>>>>>> 316fa744
         
 class KeystoneAPI(wsgi.Router):
     """WSGI entry point for public Keystone API requests."""
@@ -861,8 +855,6 @@
         mapper.connect("/v2.0/users/{user_id}/roleRefs/{role_ref_id}",
             controller=roles_controller, action="delete_role_ref",
             conditions=dict(method=["DELETE"]))
-<<<<<<< HEAD
-=======
 
         #BaseURLs and BaseURLRefs
         baseurls_controller = BaseURLsController(options)
@@ -870,7 +862,6 @@
                     action="get_baseurls", conditions=dict(method=["GET"]))
         mapper.connect("/v2.0/baseURLs/{baseURLId}", controller=baseurls_controller,
                     action="get_baseurl", conditions=dict(method=["GET"]))
->>>>>>> 316fa744
        
 
         # Miscellaneous Operations

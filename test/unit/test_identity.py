--- conflicted
+++ resolved
@@ -1858,255 +1858,255 @@
             self.tenant_group = contentG['group']['id']
 
 
-	def test_global_group_create_forbidden_token(self):
-	    h = httplib2.Http(".cache")
-	    
-	    respG, contentG = delete_global_group('test_global_group', \
-                        str(self.auth_token))
-	    self.global_group = 'test_global_group'
-
-	    url = '%sgroups' % URL
-	    body = {"group": {"id": self.global_group,
-			       "description": "A description ..."
-			       }}
-	    resp, content = h.request(url, "POST", body=json.dumps(body),
-				      headers={"Content-Type": "application/json",
-					     "X-Auth-Token": self.token})
-
-	    if int(resp['status']) == 500:
-            self.fail('IDM fault')
-	    elif int(resp['status']) == 503:
-            self.fail('Service Not Available')
-	    self.assertEqual(403, int(resp['status']))
-
-
-	def test_global_group_create_expired_token(self):
-	    h = httplib2.Http(".cache")
-	    
-	    respG, contentG = delete_global_group('test_global_group', \
+    def test_global_group_create_forbidden_token(self):
+        h = httplib2.Http(".cache")
+        
+        respG, contentG = delete_global_group('test_global_group', \
                         str(self.auth_token))
         self.global_group = 'test_global_group'
 
-	    url = '%sgroups' % (URL)
-	    body = {"group": {"id": self.global_group,
-			       "description": "A description ..."
-			       }}
-	    resp, content = h.request(url, "POST", body=json.dumps(body),
-				    headers={"Content-Type": "application/json",
-					     "X-Auth-Token": self.exp_auth_token})
-	    if int(resp['status']) == 500:
-            self.fail('IDM fault')
-	    elif int(resp['status']) == 503:
-            self.fail('Service Not Available')
-	    self.assertEqual(401, int(resp['status']))
-
-	def test_global_group_create_missing_token(self):
-	    h = httplib2.Http(".cache")
-	    respG, contentG = delete_global_group('test_global_group', \
-                                              str(self.auth_token))
-	    self.global_group = 'test_global_group'
-	    url = '%sgroups' % (URL)
-	    body = {"group": {"id": self.global_group,
-			       "description": "A description ..."}}
-	    resp, content = h.request(url, "POST", body=json.dumps(body),
-				    headers={"Content-Type": "application/json"})
-
-	    if int(resp['status']) == 500:
-            self.fail('IDM fault')
-	    elif int(resp['status']) == 503:
-            self.fail('Service Not Available')
-	    self.assertEqual(401, int(resp['status']))
-
-	def test_global_group_create_disabled_token(self):
-	    h = httplib2.Http(".cache")
-	    respG, contentG = delete_global_group('test_global_group', \
-                                              str(self.auth_token))
-	    self.global_group = 'test_global_group'
-
-	    url = '%sgroups' % (URL)
-	    body = {"group": { "id": self.global_group, \
-		    "description": "A description ..." } }
-	    resp, content = h.request(url, "POST", body=body,\
-				    headers={"Content-Type": "application/json",\
-					     "X-Auth-Token": self.disabled_token})
-
-	    if int(resp['status']) == 500:
-            self.fail('IDM fault')
-	    elif int(resp['status']) == 503:
-            self.fail('Service Not Available')
-	    self.assertEqual(403, int(resp['status']))
-
-	def test_global_group_create_invalid_token(self):
-	    h = httplib2.Http(".cache")
-	    respG, contentG = delete_global_group('test_global_group', \
+        url = '%sgroups' % URL
+        body = {"group": {"id": self.global_group,
+                   "description": "A description ..."
+                   }}
+        resp, content = h.request(url, "POST", body=json.dumps(body),
+                      headers={"Content-Type": "application/json",
+                         "X-Auth-Token": self.token})
+
+        if int(resp['status']) == 500:
+            self.fail('IDM fault')
+        elif int(resp['status']) == 503:
+            self.fail('Service Not Available')
+        self.assertEqual(403, int(resp['status']))
+
+
+    def test_global_group_create_expired_token(self):
+        h = httplib2.Http(".cache")
+        
+        respG, contentG = delete_global_group('test_global_group', \
+                        str(self.auth_token))
+        self.global_group = 'test_global_group'
+
+        url = '%sgroups' % (URL)
+        body = {"group": {"id": self.global_group,
+                   "description": "A description ..."
+                   }}
+        resp, content = h.request(url, "POST", body=json.dumps(body),
+                    headers={"Content-Type": "application/json",
+                         "X-Auth-Token": self.exp_auth_token})
+        if int(resp['status']) == 500:
+            self.fail('IDM fault')
+        elif int(resp['status']) == 503:
+            self.fail('Service Not Available')
+        self.assertEqual(401, int(resp['status']))
+
+    def test_global_group_create_missing_token(self):
+        h = httplib2.Http(".cache")
+        respG, contentG = delete_global_group('test_global_group', \
                                               str(self.auth_token))
         self.global_group = 'test_global_group'
-
-	    url = '%sgroups' % (URL)
-	    body = '{"group": { "id": "%s", \
-		    "description": "A description ..." } }' % self.tenant
-	    resp, content = h.request(url, "POST", body=body,\
-				    headers={"Content-Type": "application/json",\
-					     "X-Auth-Token": 'nonexsitingtoken'})
-
-	    if int(resp['status']) == 500:
-		self.fail('IDM fault')
-	    elif int(resp['status']) == 503:
-		self.fail('Service Not Available')
-	    self.assertEqual(401, int(resp['status']))
-
-	def test_global_group_create_xml(self):
-	    h = httplib2.Http(".cache")
+        url = '%sgroups' % (URL)
+        body = {"group": {"id": self.global_group,
+                   "description": "A description ..."}}
+        resp, content = h.request(url, "POST", body=json.dumps(body),
+                    headers={"Content-Type": "application/json"})
+
+        if int(resp['status']) == 500:
+            self.fail('IDM fault')
+        elif int(resp['status']) == 503:
+            self.fail('Service Not Available')
+        self.assertEqual(401, int(resp['status']))
+
+    def test_global_group_create_disabled_token(self):
+        h = httplib2.Http(".cache")
+        respG, contentG = delete_global_group('test_global_group', \
+                                              str(self.auth_token))
+        self.global_group = 'test_global_group'
+
+        url = '%sgroups' % (URL)
+        body = {"group": { "id": self.global_group, \
+            "description": "A description ..." } }
+        resp, content = h.request(url, "POST", body=body,\
+                    headers={"Content-Type": "application/json",\
+                         "X-Auth-Token": self.disabled_token})
+
+        if int(resp['status']) == 500:
+            self.fail('IDM fault')
+        elif int(resp['status']) == 503:
+            self.fail('Service Not Available')
+        self.assertEqual(403, int(resp['status']))
+
+    def test_global_group_create_invalid_token(self):
+        h = httplib2.Http(".cache")
+        respG, contentG = delete_global_group('test_global_group', \
+                                              str(self.auth_token))
+        self.global_group = 'test_global_group'
+
+        url = '%sgroups' % (URL)
+        body = '{"group": { "id": "%s", \
+            "description": "A description ..." } }' % self.tenant
+        resp, content = h.request(url, "POST", body=body,\
+                    headers={"Content-Type": "application/json",\
+                         "X-Auth-Token": 'nonexsitingtoken'})
+
+        if int(resp['status']) == 500:
+        self.fail('IDM fault')
+        elif int(resp['status']) == 503:
+        self.fail('Service Not Available')
+        self.assertEqual(401, int(resp['status']))
+
+    def test_global_group_create_xml(self):
+        h = httplib2.Http(".cache")
         resp, content = delete_global_group('test_global_group', \
                                               str(self.auth_token))
         self.global_group = 'test_global_group'
-	    respG, contentG = create_global_group_xml(self.global_group, \
+        respG, contentG = create_global_group_xml(self.global_group, \
                                                   str(self.auth_token))
         content = etree.fromstring(content)
-	    if int(resp['status']) == 500:
-            self.fail('IDM fault')
-	    elif int(resp['status']) == 503:
+        if int(resp['status']) == 500:
+            self.fail('IDM fault')
+        elif int(resp['status']) == 503:
             self.fail('Service Not Available')
         if int(respG['status']) not in (200, 201):
             self.fail('Failed due to %d' % int(respG['status']))
 
-	def test_global_group_create_again_xml(self):
+    def test_global_group_create_again_xml(self):
         h = httplib2.Http(".cache")
         resp, content = delete_global_group('test_global_group',
                                               str(self.auth_token))
         self.global_group = 'test_global_group'
         resp, content = create_global_group(self.global_group,
                                              str(self.auth_token))
-	    respG, contentG = create_global_group_xml(self.global_group, 
+        respG, contentG = create_global_group_xml(self.global_group, 
                                                   str(self.auth_token))
-	    contentG = etree.fromstring(contentG)
-	    if int(respG['status']) == 500:
-            self.fail('IDM fault')
-	    elif int(respG['status']) == 503:
-            self.fail('Service Not Available')
-	    self.assertEqual(409, int(respG['status']))
-	    
-
-	def test_global_group_create_forbidden_token_xml(self):
-	    h = httplib2.Http(".cache")
-	    resp, content = create_tenant("test_tenant", str(self.auth_token))
-	    if int(resp['status']) == 200:
-		self.tenant = content['tenant']['id']
-
-	    url = '%stenant/%s/groups' % (URL, self.tenant)
-	    body = '<?xml version="1.0" encoding="UTF-8"?> \
-		<group xmlns="http://docs.openstack.org/idm/api/v1.0" \
-		 id="%s"> \
-		<description>A description...</description> \
-		</group>' % self.tenant_group
-	    resp, content = h.request(url, "POST", body=body,\
-				    headers={"Content-Type": "application/xml", \
-					     "X-Auth-Token": self.token,
-					     "ACCEPT": "application/xml"})
-
-	    if int(resp['status']) == 500:
-		self.fail('IDM fault')
-	    elif int(resp['status']) == 503:
-		self.fail('Service Not Available')
-
-	    self.assertEqual(403, int(resp['status']))
-
-	def test_global_group_create_expired_token_xml(self):
-	    h = httplib2.Http(".cache")
-	    resp, content = create_tenant_xml("test_tenant", str(self.auth_token))
-	    content = etree.fromstring(content)
-	    if int(resp['status']) == 200:
-		self.tenant = content.get('id')
-
-	    url = '%stenant/%s/groups' % (URL, self.tenant)
-	    body = '<?xml version="1.0" encoding="UTF-8"?> \
-		<group xmlns="http://docs.openstack.org/idm/api/v1.0" \
-		 id="%s"> \
-		<description>A description...</description> \
-		</group>' % self.tenant
-
-	    resp, content = h.request(url, "POST", body=body,\
-				    headers={"Content-Type": "application/xml", \
-					     "X-Auth-Token": self.exp_auth_token,
-					     "ACCEPT": "application/xml"})
-
-	    if int(resp['status']) == 500:
-		self.fail('IDM fault')
-	    elif int(resp['status']) == 503:
-		self.fail('Service Not Available')
-	    self.assertEqual(401, int(resp['status']))
-
-	def test_global_group_create_missing_token_xml(self):
-	    h = httplib2.Http(".cache")
-	    resp, content = create_tenant_xml("test_tenant", str(self.auth_token))
-	    content = etree.fromstring(content)
-	    if int(resp['status']) == 200:
-		self.tenant = content.get('id')
-
-	    url = '%stenant/%s/groups' % (URL, self.tenant)
-
-	    body = '<?xml version="1.0" encoding="UTF-8"?> \
-		<group xmlns="http://docs.openstack.org/idm/api/v1.0" \
-		id="%s"> \
-		<description>A description...</description> \
-		</group>' % self.tenant_group
-	    resp, content = h.request(url, "POST", body=body,\
-				    headers={"Content-Type": "application/xml",
-					     "ACCEPT": "application/xml"})
-
-	    if int(resp['status']) == 500:
-		self.fail('IDM fault')
-	    elif int(resp['status']) == 503:
-		self.fail('Service Not Available')
-	    self.assertEqual(401, int(resp['status']))
-
-	def test_global_group_create_disabled_token_xml(self):
-	    h = httplib2.Http(".cache")
-	    resp, content = create_tenant_xml("test_tenant", str(self.auth_token))
-	    content = etree.fromstring(content)
-	    if int(resp['status']) == 200:
-		self.tenant = content.get('id')
-
-	    url = '%stenant/%s/groups' % (URL, self.tenant)
-	    body = '<?xml version="1.0" encoding="UTF-8"?> \
-		<group xmlns="http://docs.openstack.org/idm/api/v1.0" \
-		id="%s"> \
-		<description>A description...</description> \
-		</group>' % self.tenant_group
-	    resp, content = h.request(url, "POST", body=body,\
-				    headers={"Content-Type": "application/xml",
-					     "X-Auth-Token": self.disabled_token,
-					     "ACCEPT": "application/xml"})
-
-	    if int(resp['status']) == 500:
-		self.fail('IDM fault')
-	    elif int(resp['status']) == 503:
-		self.fail('Service Not Available')
-	    self.assertEqual(403, int(resp['status']))
-
-	def test_global_group_create_invalid_token_xml(self):
-	    h = httplib2.Http(".cache")
-	    resp, content = create_tenant_xml("test_tenant", str(self.auth_token))
-	    content = etree.fromstring(content)
-	    if int(resp['status']) == 200:
-		self.tenant = content.get('id')
-
-	    url = '%stenant/%s/groups' % (URL, self.tenant)
-	    body = '<?xml version="1.0" encoding="UTF-8"?> \
-		<group xmlns="http://docs.openstack.org/idm/api/v1.0" \
-		 id="%s"> \
-		<description>A description...</description> \
-		</group>' % self.tenant_group
-	    resp, content = h.request(url, "POST", body=body,\
-				    headers={"Content-Type": "application/xml",\
-					     "X-Auth-Token": 'nonexsitingtoken',
-					     "ACCEPT": "application/xml"})
-
-	    if int(resp['status']) == 500:
-		self.fail('IDM fault')
-	    elif int(resp['status']) == 503:
-		self.fail('Service Not Available')
-	    self.assertEqual(401, int(resp['status']))
+        contentG = etree.fromstring(contentG)
+        if int(respG['status']) == 500:
+            self.fail('IDM fault')
+        elif int(respG['status']) == 503:
+            self.fail('Service Not Available')
+        self.assertEqual(409, int(respG['status']))
+        
+
+    def test_global_group_create_forbidden_token_xml(self):
+        h = httplib2.Http(".cache")
+        resp, content = create_tenant("test_tenant", str(self.auth_token))
+        if int(resp['status']) == 200:
+        self.tenant = content['tenant']['id']
+
+        url = '%stenant/%s/groups' % (URL, self.tenant)
+        body = '<?xml version="1.0" encoding="UTF-8"?> \
+        <group xmlns="http://docs.openstack.org/idm/api/v1.0" \
+         id="%s"> \
+        <description>A description...</description> \
+        </group>' % self.tenant_group
+        resp, content = h.request(url, "POST", body=body,\
+                    headers={"Content-Type": "application/xml", \
+                         "X-Auth-Token": self.token,
+                         "ACCEPT": "application/xml"})
+
+        if int(resp['status']) == 500:
+        self.fail('IDM fault')
+        elif int(resp['status']) == 503:
+        self.fail('Service Not Available')
+
+        self.assertEqual(403, int(resp['status']))
+
+    def test_global_group_create_expired_token_xml(self):
+        h = httplib2.Http(".cache")
+        resp, content = create_tenant_xml("test_tenant", str(self.auth_token))
+        content = etree.fromstring(content)
+        if int(resp['status']) == 200:
+        self.tenant = content.get('id')
+
+        url = '%stenant/%s/groups' % (URL, self.tenant)
+        body = '<?xml version="1.0" encoding="UTF-8"?> \
+        <group xmlns="http://docs.openstack.org/idm/api/v1.0" \
+         id="%s"> \
+        <description>A description...</description> \
+        </group>' % self.tenant
+
+        resp, content = h.request(url, "POST", body=body,\
+                    headers={"Content-Type": "application/xml", \
+                         "X-Auth-Token": self.exp_auth_token,
+                         "ACCEPT": "application/xml"})
+
+        if int(resp['status']) == 500:
+        self.fail('IDM fault')
+        elif int(resp['status']) == 503:
+        self.fail('Service Not Available')
+        self.assertEqual(401, int(resp['status']))
+
+    def test_global_group_create_missing_token_xml(self):
+        h = httplib2.Http(".cache")
+        resp, content = create_tenant_xml("test_tenant", str(self.auth_token))
+        content = etree.fromstring(content)
+        if int(resp['status']) == 200:
+        self.tenant = content.get('id')
+
+        url = '%stenant/%s/groups' % (URL, self.tenant)
+
+        body = '<?xml version="1.0" encoding="UTF-8"?> \
+        <group xmlns="http://docs.openstack.org/idm/api/v1.0" \
+        id="%s"> \
+        <description>A description...</description> \
+        </group>' % self.tenant_group
+        resp, content = h.request(url, "POST", body=body,\
+                    headers={"Content-Type": "application/xml",
+                         "ACCEPT": "application/xml"})
+
+        if int(resp['status']) == 500:
+        self.fail('IDM fault')
+        elif int(resp['status']) == 503:
+        self.fail('Service Not Available')
+        self.assertEqual(401, int(resp['status']))
+
+    def test_global_group_create_disabled_token_xml(self):
+        h = httplib2.Http(".cache")
+        resp, content = create_tenant_xml("test_tenant", str(self.auth_token))
+        content = etree.fromstring(content)
+        if int(resp['status']) == 200:
+        self.tenant = content.get('id')
+
+        url = '%stenant/%s/groups' % (URL, self.tenant)
+        body = '<?xml version="1.0" encoding="UTF-8"?> \
+        <group xmlns="http://docs.openstack.org/idm/api/v1.0" \
+        id="%s"> \
+        <description>A description...</description> \
+        </group>' % self.tenant_group
+        resp, content = h.request(url, "POST", body=body,\
+                    headers={"Content-Type": "application/xml",
+                         "X-Auth-Token": self.disabled_token,
+                         "ACCEPT": "application/xml"})
+
+        if int(resp['status']) == 500:
+        self.fail('IDM fault')
+        elif int(resp['status']) == 503:
+        self.fail('Service Not Available')
+        self.assertEqual(403, int(resp['status']))
+
+    def test_global_group_create_invalid_token_xml(self):
+        h = httplib2.Http(".cache")
+        resp, content = create_tenant_xml("test_tenant", str(self.auth_token))
+        content = etree.fromstring(content)
+        if int(resp['status']) == 200:
+        self.tenant = content.get('id')
+
+        url = '%stenant/%s/groups' % (URL, self.tenant)
+        body = '<?xml version="1.0" encoding="UTF-8"?> \
+        <group xmlns="http://docs.openstack.org/idm/api/v1.0" \
+         id="%s"> \
+        <description>A description...</description> \
+        </group>' % self.tenant_group
+        resp, content = h.request(url, "POST", body=body,\
+                    headers={"Content-Type": "application/xml",\
+                         "X-Auth-Token": 'nonexsitingtoken',
+                         "ACCEPT": "application/xml"})
+
+        if int(resp['status']) == 500:
+        self.fail('IDM fault')
+        elif int(resp['status']) == 503:
+        self.fail('Service Not Available')
+        self.assertEqual(401, int(resp['status']))
 """
 ##
 ## Global Group Tests
@@ -2397,7 +2397,6 @@
             self.fail('Service Not Available')
         self.assertEqual(200, int(resp['status']))
 
-<<<<<<< HEAD
     def test_get_global_groups_xml(self):
         h = httplib2.Http(".cache")
         resp, content = create_tenant_xml(self.globaltenant, 
@@ -2415,16 +2414,6 @@
         elif int(resp['status']) == 503:
             self.fail('Service Not Available')
         self.assertEqual(200, int(resp['status']))
-=======
-	    print contentG
-	    self.tenant = 'test_tenant'
-	    self.tenant_group = 'test_tenant_group'
-	    content = etree.fromstring(content)
-	    if int(resp['status']) == 500:
-		self.fail('IDM fault')
-	    elif int(resp['status']) == 503:
-		self.fail('Service Not Available')
->>>>>>> c4cfe984
 
     def test_get_global_groups_forbidden_token(self):
         h = httplib2.Http(".cache")
